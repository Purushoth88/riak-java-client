--- conflicted
+++ resolved
@@ -10,13 +10,8 @@
 before_script:
 - ./.travis.sh
 script:
-<<<<<<< HEAD
-- if [[ $RIAK_FLAVOR == "riak-kv" ]]; then mvn -Pitest,default -Dcom.basho.riak.yokozuna=false verify; fi
-- if [[ $RIAK_FLAVOR == "riak-ts" ]]; then mvn -Pitest,default -Dcom.basho.riak.yokozuna=false -Dcom.basho.riak.timeseries=true verify; fi
-=======
 - if [ $RIAK_FLAVOR == "riak-kv" ]; then mvn -Pitest,default -Dcom.basho.riak.yokozuna=false verify; else echo "Not riak-kv flavor"; fi
 - if [ $RIAK_FLAVOR == "riak-ts" ]; then mvn -Pitest,default -Dcom.basho.riak.yokozuna=false -Dcom.basho.riak.timeseries=true verify; else echo "Not riak-ts flavor"; fi
->>>>>>> 53a690ac
 after_script:
 - docker rm -f $RIAK_FLAVOR
 env:
