This document describes how to use the Java client to interact with Riak. See the
[[https://github.com/basho/riak-java-client/blob/master/DEVELOPERS.md][DEVELOPERS]] document for a technical overview of the project.

* Overview
Riak is a dynamo style, distributed key-value store that provides a [[http://wiki.basho.com/MapReduce.html][map reduce]]
query interface. It exposes both a [[http://wiki.basho.com/REST-API.html][REST]] and [[http://wiki.basho.com/PBC-API.html][protocol buffers]] API. This
is a Java client for talking to Riak via a single interface, regardless of
underlying transport. This library also attempts to simplify some of the
realities of dealing with a fault-tolerant, eventually consistent database by
providing strategies for:

- Conflict resolution
- Retrying requests
- Value mutation

The client provides some lightweight ORM like capability for storing domain
objects in Riak and returning domain objects from map reduce queries.

* Using riak-java-client
** Including riak-java-client in your project
The current riak-java-client is available from maven central. Add the dependency to your pom.xml
#+BEGIN_SRC xml
    <dependency>
        <groupId>com.basho.riak</groupId>
        <artifactId>riak-client</artifactId>
        <version>0.14.1</version>
        <type>pom</type>
    </dependency>
#+END_SRC
However, that does *not* include all the new stuff here in master. To
get an early feel for the new API you need to build and install from
source, first install [[http://maven.apache.org/download.html][Apache Maven]]. With Maven installed, run:
#+BEGIN_SRC shell
mvn clean install
#+END_SRC

And set the dependency in your projects pom.xml to
#+BEGIN_SRC xml
    <dependency>
        <groupId>com.basho.riak</groupId>
        <artifactId>riak-client</artifactId>
        <version>0.15-SNAPSHOT</version>
        <type>pom</type>
    </dependency>
#+END_SRC

** Quick start
Assuming you're running Riak on localhost on the default ports getting started is as simple as:
#+BEGIN_SRC java
// create a client (see Configuration below in this README for more details)
IRiakClient riakClient = RiakFactory.pbcClient(); //or RiakFactory.httpClient();

// create a new bucket
Bucket myBucket = riakClient.createBucket("myBucket").execute();

// add data to the bucket
myBucket.store("key1", "value1").execute();

//fetch it back
IRiakObject myData = myBucket.fetch("key1").execute();

// you can specify extra parameters to the store operation using the
// fluent builder style API
myData = myBucket.store("key1", "value2").returnBody(true).execute();

// delete
myBucket.delete("key1").rw(3).execute();
#+END_SRC
** Some History
This riak-java-client API is new. Prior to this version there were two separate
clients, one for protocol buffers, one for REST, both in the same library and
both with quite different APIs. 

*** Deprecated
The REST client (which you can still use directly) has been moved to
#+BEGIN_SRC java
com.basho.riak.client.http.RiakClient
#+END_SRC
Though a deprecated RiakClient still exists at
#+BEGIN_SRC java
com.basho.riak.client.RiakClient
#+END_SRC
for another release or two to ease transition. All the REST client's HTTP
specific classes have been moved to 
#+BEGIN_SRC java
com.basho.riak.client.http.*
#+END_SRC
and the originals retained *but deprecated*. If you want to use the legacy,
low-level client directly please use the newly packaged version. The
deprecated classes will be deleted in the next or following release to
clean up the namespaces.

At that time IRiak* will become Riak* and any I* names will be
deprecated then dropped. I'm sorry about the unpleasant naming
conventions in the short term.

** What's new?
*** Builders
To avoid the profusion of constructors and setters there is a builder
#+BEGIN_SRC java
com.basho.riak.client.builders.RiakObjectBuilder
#+END_SRC
to simplify creating and updating IRiakObjects.

In fact most classes are as immutable as possible and are created
using fluent builders. The builders are *not* designed to be used
across multiple threads but the immutable value objects they create are.

*** Layers
*** Low
There is a low-level interface, RawClient
#+BEGIN_SRC java
com.basho.riak.client.raw.RawClient
#+END_SRC
and two adapters that adapt the legacy protocol buffers and REST clients to the
RawClient interface. RawClient provides access to Riak's APIs. If you don't want
any of the higher level features to deal with domain objects, eventual
consistency and fault tolerance (see below) then at least
use RawClient over the underlying legacy clients so your code will not need to
change if you decide to move from REST to protocol buffers or
back. For example:
#+BEGIN_SRC java
RiakClient pbcClient = new RiakClient("127.0.0.1");
// OR
// com.basho.riak.client.http.RiakClient httpClient = new
// com.basho.riak.client.http.RiakClient("http://127.0.0.1:8098/riak");
RawClient rawClient = new PBClientAdapter(pbcClient); 
// OR new HTTPClientAdapter(httpClient);

IRiakObject riakObject = RiakObjectBuilder.newBuilder(bucketName, "key1").withValue("value1").build();
rawClient.store(riakObject, new StoreMeta(2, 1, false));
RiakResponse fetched = rawClient.fetch(bucketName, "key1");
IRiakObject result = null;

if(fetched.hasValue()) {
    if(fetched.hasSiblings()) {
    //do what you must to resolve conflicts
    } else {
        result = fetched.getRiakObjects()[0];
    }
}

result.addLink(new RiakLink("otherBucket", "otherKey", "tag"));
result.setValue("newValue");

RiakResponse stored = rawClient.store(result, new StoreMeta(2, 1, true));

IRiakObject updated = null;

if(stored.hasValue()) {
    if(stored.hasSiblings()) {
    //do what you must to resolve conflicts
    } else {
        updated = stored.getRiakObjects()[0];
    }
}

rawClient.delete(bucketName, "key1");
#+END_SRC

If *you* want to add a client transport to Riak (say you hate Apache HTTP client
but love Netty) implementing RawClient is the way to do it.

*** High
All the code so far elides somes rather important details:
#+BEGIN_SRC java
// handle conflict here
#+END_SRC
If your bucket allows siblings at some point you may have to deal with
conflict. Likewise, if you are running in the real world you may have to deal
with temporary failure. 

The higher level API (built on top of RawClient) gives
you some tools to deal with eventual consistency and temporary failure.

*** Operations
Talking to Riak is modelled as a set of operations. An operation is
a fluent builder for setting operation parameters (like the tunable CAP
quorum for a read) and an execute method to carry out the operation. EG
#+BEGIN_SRC java
    Bucket b = client.createBucket(bucketName)
        .nVal(1)
        .allowSiblings(true)
        .execute();
#+END_SRC
or
#+BEGIN_SRC java
    b.store("k", "v").w(2).dw(1).returnBody(false).execute();
#+END_SRC
All the operations implement RiakOperation<T>, which has a single method:
#+BEGIN_SRC java
     T execute() throws RiakException;
#+END_SRC
**** Retry
Each operation needs a Retrier. You can specify a default retrier
implementation when you create an IRiakClient or you can provide one
to each operation when you build it. There is a simple retrier
provided with this library that retries the given operation *n* times
before throwing an exception.
#+BEGIN_SRC java
    b.store("k", "v").retrier(DefaultRetrier.attempts(3)).execute();    
#+END_SRC
The DefaultRiakClient implementation provides a 3 times retrier to all it's
operations. You can override this from the constructor or
provide your own per operation (or per bucket, see below). The Retrier interface
accepts Callable<T> for its "attempt" method. Internally, operations are
built around that interface.
#+BEGIN_SRC java
    public interface Retrier {
        <T> T attempt(Callable<T> command) throws RiakRetryFailedException;
    }
#+END_SRC
*** Buckets
To simplify the Riak client all value related operations are performed via the
Bucket interface. The Bucket also provides access to the set of bucket
properties (nval, allow_mult etc). 

NOTE: at present not all bucket properties are exposed by either
API. This is something that will be addressed very soon.

One thing to note is that you can store more than
just IRiakObjects in buckets. Bucket has convenience methods to store
byte[] and String values against a key but also type parameterized
generic fetch and store methods. This allows you to store your domain
objects in Riak. Please see Conversion below for details.

Although it is expensive and somewhat ill advised, you may list a bucket's keys
with:
#+BEGIN_SRC java
    for(String k : bucket.keys()) {
         // do your key thing
    }
#+END_SRC
The keys are streamed, and the stream closed by a reaper thread when the
iterator is weakly reachable.

There is a further wrapper to bucket (see DomainBucket below) that simplifies
calling  operations further. 

*** Conflict Resolution
Conflict happens in Dynamo style systems. It is best to have a strategy in mind
to deal with it. The strategy you employ is highly dependant on your domain. One
example is a shopping cart. Conflicting shopping carts should be merged by a
union of their contents, you might reinstate a deleted toaster but that is
better than losing money. 

See MergeCartResolver in src/test for an example of a Shopping Cart conflict
resolver.

Both fetch and store make use of a ConflictResolver to handle siblings.

The default conflict resolver does not "resolve" conflicts, it blows up with
an UnresolvedConflictException (which gives you access to the siblings).

Using the basic bucket interface you can provide a conflict resolver
to either a fetch or a store operation. All operations are configured
by default with a resolver for which siblings are an exception.

The conflict resolver interface is a single method that accepts a
Collection of domain objects and returns the one true value, or
throws an exception of conflict cannot be
resolved. UnresolvedConflictException contains all the siblings. In
cases were logic fails to resolve the conflict you can push the
decision to a user:
#+BEGIN_SRC java
    T resolve(final Collection<T> siblings) throws UnresolvedConflictException;
#+END_SRC
Since conflict resolution requires domain knowledge it makes sense to convert
riak data into domain objects.

*** Conversion
Data in riak is made up of the value, its content-type, links and user meta
data. There is then some riak meta data along with that (for example,
the VClock, last update time etc.) 

The data payload can be any type you like, but normally it is
a serialized version of some application specific data. It is a lot
easier to reason about siblings and conflict with the domain knowledge
of your application, and easier still with the actual domain objects. 

Each operation provided by Bucket can accept an implementation of 
#+BEGIN_SRC java
   com.basho.riak.client.convert.Converter
#+END_SRC
Converter has two methods 
#+BEGIN_SRC java
    IRiakObject fromDomain(T domainObject, VClock vclock)
    T toDomain(IRiakObject riakObject)
#+END_SRC
Implement these and pass to a bucket operation to convert riak data into POJOs
and back.

This library currently provides a JSONConverter that uses the [[http://wiki.fasterxml.com/JacksonHome][Jackson]] JSON
library. Jackson requires your classes to be either simple Java Bean types
(getter, setter, no arg constructor) or annotated. Please see
#+BEGIN_SRC java
    com.megacorp.commerce.ShoppingCart
#+END_SRC
for an example of Jackson annotated domain class and LegacyCart in the same
package for an unannotated class.

You can annotate a field of your class with 
#+BEGIN_SRC java
   @RiakKey
#+END_SRC
and the client will use the value of that field as the key for fetch and store
operations. If you do not or cannot annotate a key field then you must use the 
#+BEGIN_SRC java
    bucket.store("key", myObject);
#+END_SRC
Implementing your own converter is pretty simple, so if you want to store XML,
go ahead. Be aware that the converter should write the content-type when
serializing and also check the content-type when deserializing.

There is also a pass through converter for IRiakObject.

You may also use the JSONConverter to store Java Collection types (like Map,
List or Map<List> and List<Map<String, List<String>>>) as JSON in Riak. Which is
pretty cool.

*** Mutation
With conflict resolution comes Mutation. When you perform a store you might be
creating a new key/value but you may well be updating an existing
value and *you don't know in advance*. If you model your data to be
logically monotonic then you can provide a Mutation<T> that accepts the old value
and returns the new value based on some logic.
#+BEGIN_SRC java
     b.store("k", myObject).withMutation(new Mutation<MyClass>() {
          MyClass apply(MyClass original) {
               myObject.setCounter(orignal.getCounter() +1 );
               return myObject;
          }).execute();
#+END_SRC
The Mutation<T> interface has a single method:
#+BEGIN_SRC java
     T apply(T original);
#+END_SRC
Which accepts the conflict resolved value from a fetch and returns it
updated.

The default mutation replaces the old value with the new
value. (See ClobberMutation.)

*** The order of events
When a fetch operation is executed the order of execution is as follows:

1. RawClient fetch
2. Siblings iterated and converted
3. Converted siblings passed to conflict resolver
4. Resolved value returned

For a store operation

1. Fetch operation performed as above
2. The Mutation is applied to the fetched value
3. The mutated value is converted to RiakObject
4. The store is performed through the RawClient
5. if returnBody is true the siblings are iterated, converted and conflict
   resolved and the value is returned

*** Domain Buckets
A DomainBucket is a wrapper around a bucket that simplifies the amount of
typing and repetition required to work with that bucket. A DomainBucket is an
abstraction that allows you to store and fetch specific types in Riak.
BEWARE there is no enforcement of any schema on the Riak side, if you
store ShoppingCart in the "carts" bucket and try and retrieve it through a
DomainBucket<Account> then you will have a ConversionException.

Chances are, that once you project has stablised you will be working with maybe
a few types and a few buckets, so you ShoppingCarts will always require that you
use you MergedCartResolver and your CartConverter and your CartMutation.

Creating a DomainBucket is easy:
#+BEGIN_SRC java
    final DomainBucket<ShoppingCart> carts = DomainBucket.builder(b, ShoppingCart.class)
        .withResolver(new MergeCartResolver())
        .returnBody(true)
        .retrier(new DefaultRetrier(4))
        .w(1)
        .dw(1)
        .r(1)
        .rw(1)
        .mutationProducer(new CartMutator())
    .build();
#+END_SRC
Thereafter there is less noise when working with your ShoppingCart data:
#+BEGIN_SRC java
    final ShoppingCart cart = new ShoppingCart(userId);
    cart.addItem("coffee");
    cart.addItem("fixie");
    cart.addItem("moleskine");
    final ShoppingCart storedCart = carts.store(cart);

    carts.fetch(userId);
    cart.addItem("bowtie");
    cart.addItem("nail gun");
    carts.delete(cart);
#+END_SRC
(NOTE: by default a DomainBucket is configured with the
DefaultResolver, ClobberMutation and JSONConverter)

*** Queries
The Riak-java-client currently supports map reduce and link walking.

**** Map reduce
Performing map reduce is very much as it was for the legacy RiakClient:

Refer to the [[http://wiki.basho.com/MapReduce.html][Riak Map/Reduce documentation ]]for a detailed explanation of how
map/reduce works in Riak. Map/Reduce is just another RiakOperation and so a
fluent builder:
#+BEGIN_SRC java
    MapReduceResult result = client.mapReduce("myBucket")
        .addLinkPhase("bucketX", "test", false)
        .addMapPhase(new NamedJSFunction("Riak.mapValuesJson"), false)
        .addReducePhase(new NamedErlangFunction("riak_kv_mapreduce", "reduce_sort"), true)
    .execute();
#+END_SRC
The Map reduce operation lets you build up a number of phases. The
MapReduceResult uses Jackson (again) to provide you query results as either Java
Collection types, a raw JSON string or (again) as a Java Bean type that you
provide to the getResult method:
#+BEGIN_SRC java
    Collection<GoogleStockDataItem> stockItems =
                    result.getResult(GoogleStockDataItem.class);
#+END_SRC
The inputs to a Map/Reduce are either a bucket, or bucket/key pairs.

**** Bucket Map Reduce
A BucketMapReduce extends MapReduce. To create a BucketMapReduce operation call
#+BEGIN_SRC java
    client.mapReduce("myBucket");
#+END_SRC
BucketMapReduce also allows the addition of Key Filters to limit the results.
Adding Key Filters is just like adding phases:
#+BEGIN_SRC java
    MapReduceResult result = client.mapReduce("myBucket")
    .addKeyFilter(new TokenizeFilter("_", 2))
    .addKeyFilter(new StringToIntFilter())
    .addKeyFilter(new LessThanFilter(50))
    .addMapPhase(new NamedJSFunction("Riak.mapValuesJson"))
    .addReducePhase(new NamedErlangFunction("riak_kv_mapreduce","reduce_sort"), true)
    .execute();

    Collection<Integer> items = result.getResult(Integer.class);
#+END_SRC
Please see the [[http://wiki.basho.com/Key-Filters.html][Key Filters documentation]] for more details about key filters and
the 
#+BEGIN_SRC java
    com.basho.riak.client.query.filters.*
#+END_SRC
package for the available filters.

**** BucketKeyMapReduce
A BucketKeyMapReduce can be built with many inputs, they're added just like
phases.
#+BEGIN_SRC java
    MapReduceResult result = client.mapReduce()
        .addInput("goog","2010-01-04")
        .addInput("goog","2010-01-05")
        .addInput("goog","2010-01-06")
        .addInput("goog","2010-01-07")
        .addInput("goog","2010-01-08")
        .addMapPhase(new NamedJSFunction("Riak.mapValuesJson"), true)
    .execute();
#+END_SRC

<<<<<<< HEAD
**** SearchMapReduce
[[http://wiki.basho.com/Riak-Search---Querying.html#Querying-Integrated-with-Map-Reduce][Riak Search]] queries can be used as inputs to Map/Reduce. To use a Riak
Search query as input for a Map/Reduce operation with the Riak-java-client create a
=SearchMapReduce= operation with the IRiakClient:
#+BEGIN_SRC java
    MapReduceResult result = client.mapReduce("my_search_bucket", "foo:zero")
        .addMapPhase(new NamedJSFunction("Riak.mapValuesJson"))
        .execute();
#+END_SRC

And work with the results as before.

To enable a bucket for Riak Search, there is a new method added to
=Bucket=, just call:

#+BEGIN_SRC java
client.createBucket("bucket_name") // or updateBucket("bucket_name")
        .enableForSearch().execute()
#+END_SRC

*Note*: At present, enabling a bucket only works if your client is an HTTP
client. These bucket properties will soon be available via
PB. Querying via Map/Reduce works for either transport

=======
**** IndexMapReduce
An =IndexMapReduce= can be used *if* you have the
=riak_kv_eleveldb_backend= enabled. A secondary indexes query can then
provide the input for a Map/Reduce job. As before, use the
=IRiakClient= as a factory to create an =IndexMapReduce=:
#+BEGIN_SRC java
    IndexQuery iq = new BinValueQuery(BinIndex.named("email"),
        "user_bucket", "user@domain.com");
    MapReduceResult result = client.mapReduce(iq)
                                .addReducePhase(NamedErlangFunction.REDUCE_IDENTITY)
                                .execute();
#+END_SRC
There are query classes to perform a =RangeQuery= or a =ValueQuery=.

You can also directly fetch an index using a =Bucket=:
#+BEGIN_SRC java
    // fetch int range
    List<String> ageRange = b.fetchIndex(IntIndex.named("age")).from(16).to(64).execute();
#+END_SRC

>>>>>>> 306d601a
*** Link Walking
Links provide a light weight graph database-like feature to Riak. See the [[http://wiki.basho.com/Links-and-Link-Walking.html][Link
Walking documentation]] for full details. 

Adding links to an IRiakObject is done via the builder
#+BEGIN_SRC java
    IRiakObject o = RiakObjectBuilder.newBuilder("myBucket",
    "myKey").withValue("value").addLink("bucketX", "keyY", "tagZ").build();
#+END_SRC
Link Walking is just another RiakOperation. You start at a IRiakObject and add
steps to walk and call execute. Adding a step is matter of specifying the
bucket, tag and whether to keep the output for the step. A null, empty string or
"_" are treated as the wildcard for either of bucket or tag. Specify keep as
either a boolean or the Accumulate enum. Not specifying keep will result in the
default for that step being used.

An example link walk:
#+BEGIN_SRC java
    WalkResult result = client.walk(riakObject)
        .addStep(bucketName, fooTag, true)
        .addStep(bucketName, fooTag)
      .execute();
#+END_SRC

The result is always a Collection of IRiakObjects. In the next version
conversion and conflict resolution will also be available to link
walking. We also plan to add Link mapping so that links can be used to
build graphs of domain objects.

NOTE: Link walking is a REST only operation as far as Riak's
interfaces are concerned. Link Walking in the protocol buffers Java
client is a hack that issues two m/r jobs to the protocol buffers
interface (the first constructs the inputs to the second by walking
the links, the second returns the data). It is included to provide
parity between the interfaces but should perform similarly to the
REST link walking interface.


** Configuration
The riak-java-client takes a layered approach to architecture. There
are the 2 legacy clients (=http.RiakClient= and =pbc.RiakClient=)
which are adapted to the =RawClient= interface, which itself is
wrapped in an IRiakClient implementation when exposing the high-level
API. In order to configure the transport at the lowest level, from the
high-level there is the =RiakFactory= and the =Configuration=
interface.

To create a client for the transport of your choice, create a
=Configuration= for that transport and pass it
=RiakFactory.newClient(Configuration);=

#+BEGIN_SRC java
 PBClientConfig conf = new PBClientConfig.Builder()
                            .withHost("127.0.0.1")
                             .withPort(8097)
                           .build();

IRiakClient client = RiakFactory.newClient(conf);
#+END_SRC

There are =Configuration= implementations for HTTP, Protocal Buffers
and a new =Configuration= for =ClusterClient=.

A =ClusterClient= is a set of homogenous RawClients that are
configured for many nodes in a Riak cluster and round robined between
for requests and retries. This means that you can create your
=DefaultRetrier= to retry as many times as you have nodes in your
cluster to exhaustively try each node if the previous one failed to
satisfy a request. To create a =ClusterClient= create a
=ClusterClientConfig= and pass it to
=RiakFactory.newClient(Configuration)=.

#+BEGIN_SRC java
PBClientConfig node1 = new PBClientConfig.defaults();
PBClientConfig node2 = PBClientConfig.Builder.from(node1).withHost("mysecond-node.com").build();

PBClusterConfig clusterConf = new PBClusterConfig(200);
clusterConf.addClient(node1);
clusterConf.addClient(node2);

RiakFactory.newClient(clusterConf);
#+END_SRC

At the moment only cluster clients of homogenous transports are
supported.

*** Connection Pools
The Riak HTTP Client uses Apache HTTP Client 4.1. The Apache HTTP
Client provides connection pooling and you configure maximum
connections per host or cluster (if you are using a =ClusterClient=)

The riak-java-client provides a connection pool for the protocol
buffers client, too. Again you configure per node and over all for the
cluster.

**** Pool Sizing
Both transport's pools are configured with a connection wait
timeout. If you see a lot of exceptions timing out acquiring a
connection then the chances are you have sized your pool too small.
The API docs have more details on this. See the [[https://github.com/basho/riak-java-client/blob/master/DEVELOPERS.md][DEVELOPERS]] document
for instructions on building the API docs.

** Next Steps
Have a look at the
#+BEGIN_SRC java
    com.basho.riak.client.itest
#+END_SRC
package for examples of all the features described above.

Start storing data in Riak using IRiakObject and anonymous inner
classes for Mutation, ConflictResolution and Retrier. As your use case
and application firm you can create concrete, testable, reusable
implementations to act on your own domain objects.

** Contributing
Please start with the [[https://github.com/basho/riak-java-client/blob/master/DEVELOPERS.md][DEVELOPERS]] document.<|MERGE_RESOLUTION|>--- conflicted
+++ resolved
@@ -464,7 +464,6 @@
     .execute();
 #+END_SRC
 
-<<<<<<< HEAD
 **** SearchMapReduce
 [[http://wiki.basho.com/Riak-Search---Querying.html#Querying-Integrated-with-Map-Reduce][Riak Search]] queries can be used as inputs to Map/Reduce. To use a Riak
 Search query as input for a Map/Reduce operation with the Riak-java-client create a
@@ -489,7 +488,6 @@
 client. These bucket properties will soon be available via
 PB. Querying via Map/Reduce works for either transport
 
-=======
 **** IndexMapReduce
 An =IndexMapReduce= can be used *if* you have the
 =riak_kv_eleveldb_backend= enabled. A secondary indexes query can then
@@ -510,7 +508,6 @@
     List<String> ageRange = b.fetchIndex(IntIndex.named("age")).from(16).to(64).execute();
 #+END_SRC
 
->>>>>>> 306d601a
 *** Link Walking
 Links provide a light weight graph database-like feature to Riak. See the [[http://wiki.basho.com/Links-and-Link-Walking.html][Link
 Walking documentation]] for full details. 
