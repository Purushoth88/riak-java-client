/*
 * Copyright 2013 Basho Technologies Inc
 *
 * Licensed under the Apache License, Version 2.0 (the "License");
 * you may not use this file except in compliance with the License.
 * You may obtain a copy of the License at
 *
 *      http://www.apache.org/licenses/LICENSE-2.0
 *
 * Unless required by applicable law or agreed to in writing, software
 * distributed under the License is distributed on an "AS IS" BASIS,
 * WITHOUT WARRANTIES OR CONDITIONS OF ANY KIND, either express or implied.
 * See the License for the specific language governing permissions and
 * limitations under the License.
 */

package com.basho.riak.client.api;

import com.basho.riak.client.core.RiakCluster;
import com.basho.riak.client.core.RiakFuture;

import java.util.concurrent.ExecutionException;
import java.util.concurrent.TimeUnit;
import java.util.concurrent.TimeoutException;

/**
 * The base class for all Riak Commands.
 * <p>
 * All the commands the {@link RiakClient} can execute extend this class.
 * <h2>Client Commands</h2>
 * <h4>Fetching, storing and deleting objects</h4>
 * <ul>
 * <li>{@link com.basho.riak.client.api.commands.kv.FetchValue}</li>
 * <li>{@link com.basho.riak.client.api.commands.kv.MultiFetch}</li>
 * <li>{@link com.basho.riak.client.api.commands.kv.StoreValue}</li>
 * <li>{@link com.basho.riak.client.api.commands.kv.UpdateValue}</li>
 * <li>{@link com.basho.riak.client.api.commands.kv.DeleteValue}</li>
 * </ul>
 * <h4>Listing keys in a namespace</h4>
 * <ul><li>{@link com.basho.riak.client.api.commands.kv.ListKeys}</li></ul>
 * <h4>Secondary index (2i) commands</h4>
 * <ul>
 * <li>{@link com.basho.riak.client.api.commands.indexes.RawIndexQuery}</li>
 * <li>{@link com.basho.riak.client.api.commands.indexes.BinIndexQuery}</li>
 * <li>{@link com.basho.riak.client.api.commands.indexes.IntIndexQuery}</li>
 * <li>{@link com.basho.riak.client.api.commands.indexes.BigIntIndexQuery}</li>
 * </ul>
 * <h4>Fetching and storing datatypes (CRDTs)</h4>
 * <ul>
 * <li>{@link com.basho.riak.client.api.commands.datatypes.FetchCounter}</li>
 * <li>{@link com.basho.riak.client.api.commands.datatypes.FetchSet}</li>
 * <li>{@link com.basho.riak.client.api.commands.datatypes.FetchMap}</li>
 * <li>{@link com.basho.riak.client.api.commands.datatypes.UpdateCounter}</li>
 * <li>{@link com.basho.riak.client.api.commands.datatypes.UpdateSet}</li>
 * <li>{@link com.basho.riak.client.api.commands.datatypes.UpdateMap}</li>
 * </ul>
 * <h4>Querying and modifying buckets</h4>
 * <ul>
 * <li>{@link com.basho.riak.client.api.commands.buckets.FetchBucketProperties}</li>
 * <li>{@link com.basho.riak.client.api.commands.buckets.StoreBucketProperties}</li>
 * <li>{@link com.basho.riak.client.api.commands.buckets.ListBuckets}</li>
 * </ul>
 * <h4>Search commands</h4>
 * <ul>
 * <li>{@link com.basho.riak.client.api.commands.search.Search}</li>
 * <li>{@link com.basho.riak.client.api.commands.search.FetchIndex}</li>
 * <li>{@link com.basho.riak.client.api.commands.search.StoreIndex}</li>
 * <li>{@link com.basho.riak.client.api.commands.search.DeleteIndex}</li>
 * <li>{@link com.basho.riak.client.api.commands.search.FetchSchema}</li>
 * <li>{@link com.basho.riak.client.api.commands.search.StoreSchema}</li>
 * </ul>
 * <h4>Map-Reduce</h4>
 * <ul>
 * <li>{@link com.basho.riak.client.api.commands.mapreduce.BucketMapReduce}</li>
 * <li>{@link com.basho.riak.client.api.commands.mapreduce.BucketKeyMapReduce}</li>
 * <li>{@link com.basho.riak.client.api.commands.mapreduce.IndexMapReduce}</li>
 * <li>{@link com.basho.riak.client.api.commands.mapreduce.SearchMapReduce}</li>
 * </ul>
 * </p>
 *
 * @param <T> The response type
 * @param <S> The query info type
 * @author Dave Rusek
 * @author Brian Roach <roach at basho.com>
 * @since 2.0
 */
public abstract class RiakCommand<T, S>
{
    protected final T execute(RiakCluster cluster) throws ExecutionException, InterruptedException
    {
        RiakFuture<T, S> future = executeAsync(cluster);
        future.await();
        return future.get();
    }

<<<<<<< HEAD
    protected abstract RiakFuture<T,S> executeAsync(RiakCluster cluster);
=======
    protected final T execute(RiakCluster cluster, long timeout, TimeUnit unit)
            throws ExecutionException, InterruptedException, TimeoutException
    {
        RiakFuture<T, S> future = executeAsync(cluster);
        return future.get(timeout, unit);
    }

    protected abstract RiakFuture<T, S> executeAsync(RiakCluster cluster);
>>>>>>> f0c2815f
}
<|MERGE_RESOLUTION|>--- conflicted
+++ resolved
@@ -93,9 +93,6 @@
         return future.get();
     }
 
-<<<<<<< HEAD
-    protected abstract RiakFuture<T,S> executeAsync(RiakCluster cluster);
-=======
     protected final T execute(RiakCluster cluster, long timeout, TimeUnit unit)
             throws ExecutionException, InterruptedException, TimeoutException
     {
@@ -103,6 +100,5 @@
         return future.get(timeout, unit);
     }
 
-    protected abstract RiakFuture<T, S> executeAsync(RiakCluster cluster);
->>>>>>> f0c2815f
+    protected abstract RiakFuture<T,S> executeAsync(RiakCluster cluster);    
 }
