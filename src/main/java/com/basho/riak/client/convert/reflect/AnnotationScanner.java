--- conflicted
+++ resolved
@@ -114,9 +114,6 @@
             }
             currentClass = currentClass.getSuperclass();
         }
-<<<<<<< HEAD
-        return new AnnotationInfo(riakKeyField, usermetaItemFields, usermetaMapField, indexFields, linksField, riakVClockField, riakTombstoneField);
-=======
         
         final Method[] methods = classToScan.getDeclaredMethods();
         for (Method method : methods) {
@@ -126,7 +123,7 @@
         }
         
         return new AnnotationInfo(riakKeyField, usermetaItemFields, usermetaMapField, 
-                                  indexFields, indexMethods, linksField, riakVClockField);
->>>>>>> 1cc8387d
+                                  indexFields, indexMethods, linksField, riakVClockField,
+                                  riakTombstoneField);
     }
 }