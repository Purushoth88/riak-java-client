/*
 * This file is provided to you under the Apache License, Version 2.0 (the
 * "License"); you may not use this file except in compliance with the License.
 * You may obtain a copy of the License at
 * 
 * http://www.apache.org/licenses/LICENSE-2.0
 * 
 * Unless required by applicable law or agreed to in writing, software
 * distributed under the License is distributed on an "AS IS" BASIS, WITHOUT
 * WARRANTIES OR CONDITIONS OF ANY KIND, either express or implied. See the
 * License for the specific language governing permissions and limitations under
 * the License.
 */
package com.basho.riak.client.convert.reflect;

import java.lang.reflect.Field;
import java.lang.reflect.Method;
import java.util.concurrent.Callable;

import com.basho.riak.client.convert.RiakIndex;
import com.basho.riak.client.convert.RiakKey;
import com.basho.riak.client.convert.RiakLinks;
import com.basho.riak.client.convert.RiakTombstone;
import com.basho.riak.client.convert.RiakUsermeta;
import com.basho.riak.client.convert.RiakVClock;
import java.util.LinkedList;

/**
 * A {@link Callable} that loops over a classes fields and pulls out the fields
 * for {@link RiakUsermeta} and {@link RiakKey}
 * 
 * @author russell
 * 
 */
public class AnnotationScanner implements Callable<AnnotationInfo> {

    @SuppressWarnings("rawtypes") private final Class classToScan;

    @SuppressWarnings("rawtypes") public AnnotationScanner(Class clazz) {
        this.classToScan = clazz;
    }

    /*
     * (non-Javadoc)
     * 
     * @see java.util.concurrent.Callable#call()
     */
    public AnnotationInfo call() throws Exception {
        
        AnnotationInfo.Builder builder = new AnnotationInfo.Builder();

        // This allows us to start at the top and walk down so that
        // annotations are overridden in subsclasses
        LinkedList<Class> classList = new LinkedList<Class>();
        Class currentClass = classToScan;
        while (currentClass != Object.class) {
            classList.addFirst(currentClass);
            currentClass = currentClass.getSuperclass();
        }
        
        for (Class c : classList) {

            final Field[] fields = c.getDeclaredFields();

            for (Field field : fields) {

                if (field.isAnnotationPresent(RiakKey.class)) {
                    builder.withRiakKeyField(field);
                } else if (field.isAnnotationPresent(RiakVClock.class)) {
                    builder.withRiakVClockField(field);
                } else if (field.isAnnotationPresent(RiakTombstone.class)) {
                    builder.withRiakTombstoneField(field);
                } else if (field.isAnnotationPresent(RiakUsermeta.class)) {
                    builder.addRiakUsermetaField(field);
                } else if(field.isAnnotationPresent(RiakIndex.class)) {
                    builder.addRiakIndexField(field);
                } else if (field.isAnnotationPresent(RiakLinks.class)) {
                    builder.withRiakLinksField(field);
                }
            }
        
        
            final Method[] methods = c.getDeclaredMethods();
            for (Method method : methods) {

                if (method.isAnnotationPresent(RiakIndex.class)) {
                    builder.addRiakIndexMethod(method);
                } else if (method.isAnnotationPresent(RiakUsermeta.class)) {
                    builder.addRiakUsermetaMethod(method);
                } else if (method.isAnnotationPresent(RiakKey.class)) {
                    if (isSetter(method)) {
                        builder.withRiakKeySetter(method);
                    } else {
                        builder.withRiakKeyGetter(method);
                    }
                } else if (method.isAnnotationPresent(RiakLinks.class)) {
                    if (isSetter(method)) {
                        builder.withRiakLinksSetter(method);
                    } else {
                        builder.withRiakLinksGetter(method);
                    } 
                } else if (method.isAnnotationPresent(RiakVClock.class)) {
                    if (isSetter(method)) {
                        builder.withRiakVClockSetter(method);
                    } else {
                        builder.withRiakVClockGetter(method);
                    }
                } else if (method.isAnnotationPresent(RiakTombstone.class)) {
                    if (isSetter(method)) {
                        builder.withRiakTombstoneSetterMethod(method);
                    } else {
                        builder.withRiakTombstoneGetterMethod(method);
                    }
                }
            }
        }
        
<<<<<<< HEAD
        return builder.build();
    }
    
    private boolean isSetter(Method m) {
        return m.getReturnType().equals(Void.TYPE);
=======
        final Method[] methods = classToScan.getMethods();
        for (Method method : methods) {
            if (method.isAnnotationPresent(RiakIndex.class)) {
                indexMethods.add(new RiakIndexMethod(ClassUtil.checkAndFixAccess(method)));
            }
            else if (method.isAnnotationPresent(RiakKey.class))
            {
                if (method.getReturnType().equals(String.class)) {
                    riakKeyGetterMethod = ClassUtil.checkAndFixAccess(method);
                } else if (method.getReturnType().equals(Void.TYPE) && 
                            (method.getParameterTypes().length == 1 && 
                             method.getParameterTypes()[0].equals(String.class))) {
                    riakKeySetterMethod = ClassUtil.checkAndFixAccess(method);
                }
            }
        }
        
        return new AnnotationInfo(riakKeyField, riakKeyGetterMethod, riakKeySetterMethod, 
                                  usermetaItemFields, usermetaMapField, 
                                  indexFields, indexMethods, linksField, riakVClockField,
                                  riakTombstoneField);
>>>>>>> 183daf34
    }
}<|MERGE_RESOLUTION|>--- conflicted
+++ resolved
@@ -115,34 +115,10 @@
             }
         }
         
-<<<<<<< HEAD
         return builder.build();
     }
     
     private boolean isSetter(Method m) {
         return m.getReturnType().equals(Void.TYPE);
-=======
-        final Method[] methods = classToScan.getMethods();
-        for (Method method : methods) {
-            if (method.isAnnotationPresent(RiakIndex.class)) {
-                indexMethods.add(new RiakIndexMethod(ClassUtil.checkAndFixAccess(method)));
-            }
-            else if (method.isAnnotationPresent(RiakKey.class))
-            {
-                if (method.getReturnType().equals(String.class)) {
-                    riakKeyGetterMethod = ClassUtil.checkAndFixAccess(method);
-                } else if (method.getReturnType().equals(Void.TYPE) && 
-                            (method.getParameterTypes().length == 1 && 
-                             method.getParameterTypes()[0].equals(String.class))) {
-                    riakKeySetterMethod = ClassUtil.checkAndFixAccess(method);
-                }
-            }
-        }
-        
-        return new AnnotationInfo(riakKeyField, riakKeyGetterMethod, riakKeySetterMethod, 
-                                  usermetaItemFields, usermetaMapField, 
-                                  indexFields, indexMethods, linksField, riakVClockField,
-                                  riakTombstoneField);
->>>>>>> 183daf34
-    }
+    }    
 }