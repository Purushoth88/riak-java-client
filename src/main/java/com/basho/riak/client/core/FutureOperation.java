--- conflicted
+++ resolved
@@ -16,16 +16,14 @@
 package com.basho.riak.client.core;
 
 
-import org.slf4j.Logger;
-import org.slf4j.LoggerFactory;
-
-import javax.annotation.concurrent.GuardedBy;
 import java.util.*;
 import java.util.concurrent.CountDownLatch;
 import java.util.concurrent.ExecutionException;
 import java.util.concurrent.TimeUnit;
 import java.util.concurrent.TimeoutException;
 import java.util.concurrent.locks.ReentrantLock;
+import org.slf4j.Logger;
+import org.slf4j.LoggerFactory;
 
 /**
  * @author Brian Roach <roach at basho dot com>
@@ -52,38 +50,31 @@
     private volatile boolean noConversion = false;
 
     private final ReentrantLock listenersLock = new ReentrantLock();
-    @GuardedBy("listenersLock")
     private final HashSet<RiakFutureListner<T>> listeners =
         new HashSet<RiakFutureListner<T>>();
-    @GuardedBy("listenersLock")
     private volatile boolean listenersFired = false;
 
     @Override
     public void addListener(RiakFutureListner<T> listener)
     {
 
-        boolean fireNow = false;
         listenersLock.lock();
         try
         {
             if (listenersFired)
             {
-                fireNow = true;
-            } else
+                // the future has already been completed, fire on caller's thread
+                listener.handle(this);
+            } 
+            else
             {
                 listeners.add(listener);
             }
-        } finally
+        } 
+        finally
         {
             listenersLock.unlock();
         }
-
-        // the future has already been completed, fire on caller's thread
-        if (fireNow)
-        {
-            listener.handle(this);
-        }
-
     }
 
     @Override
@@ -96,7 +87,8 @@
             {
                 listeners.remove(listener);
             } // else, we don't care, they've already been fired
-        } finally
+        } 
+        finally
         {
             listenersLock.unlock();
         }
@@ -105,28 +97,22 @@
     private void fireListeners()
     {
 
-        boolean fireNow = false;
         listenersLock.lock();
         try
         {
             if (!listenersFired)
             {
-                fireNow = true;
                 listenersFired = true;
+                for (RiakFutureListner<T> listener : listeners)
+                {
+                    listener.handle(this);
+                }
             }
-        } finally
+        } 
+        finally
         {
             listenersLock.unlock();
         }
-
-        if (fireNow)
-        {
-            for (RiakFutureListner<T> listener : listeners)
-            {
-                listener.handle(this);
-            }
-        }
-
     }
 
     final synchronized void setRetrier(OperationRetrier retrier, int numTries)
@@ -147,17 +133,10 @@
      * will not be called and both {@link #get() } and {@link #get(long, java.util.concurrent.TimeUnit) }
      * will throw an {@code IllegalStateException}.
      * </p>
-<<<<<<< HEAD
      * The {@link RiakResponse} can be retrieved via {@link #getRiakResponse()} or 
      * {@link #getRiakResponse(long, java.util.concurrent.TimeUnit)}.
      * 
      * @param noConversion 
-=======
-     * The {@link RiakResponse} can be retrieved via {@link #getRiakResponse()} or
-     * {@link #getRiakResponse(long, java.util.concurrent.TimeUnit)}.
-     *
-     * @param noConversion
->>>>>>> 7862ee34
      */
     public final void setNoConversion(boolean noConversion)
     {
@@ -213,7 +192,8 @@
             state = State.COMPLETE;
             latch.countDown();
             fireListeners();
-        } else
+        } 
+        else
         {
             state = State.RETRY;
         }
@@ -233,6 +213,7 @@
         return message;
     }
 
+    @Override
     public final RiakResponse getRiakResponse() throws InterruptedException, ExecutionException
     {
         latch.await();
@@ -245,6 +226,7 @@
         return rawResponse;
     }
 
+    @Override
     public final RiakResponse getRiakResponse(long timeout, TimeUnit unit) throws InterruptedException, TimeoutException, ExecutionException
     {
         boolean succeed = latch.await(timeout, unit);
