--- conflicted
+++ resolved
@@ -81,31 +81,18 @@
 
 public abstract class FutureOperation<T, U, S> implements RiakFuture<T,S>
 {
-<<<<<<< HEAD
-
     protected enum State
-=======
-    private enum State
->>>>>>> f0c2815f
     {
         CREATED, WRITTEN, RETRY, COMPLETE, CANCELLED,
         CLEANUP_WAIT
     }
 
     private final Logger logger = LoggerFactory.getLogger(FutureOperation.class);
-<<<<<<< HEAD
     protected final CountDownLatch latch = new CountDownLatch(1);
     protected volatile OperationRetrier retrier;
     protected volatile int remainingTries = 1;
-    protected volatile LinkedList<U> rawResponses = new LinkedList<U>();
+    protected volatile List<U> rawResponses = new LinkedList<>();
     protected volatile Throwable exception;
-=======
-    private final CountDownLatch latch = new CountDownLatch(1);
-    private volatile OperationRetrier retrier;
-    private volatile int remainingTries = 1;
-    private volatile List<U> rawResponse = new LinkedList<>();
-    private volatile Throwable exception;
->>>>>>> f0c2815f
     private volatile T converted;
     protected volatile State state = State.CREATED;
     private volatile RiakNode lastNode;
