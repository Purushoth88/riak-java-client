/*
 * Copyright 2013 Brian Roach <roach at basho dot com>.
 *
 * Licensed under the Apache License, Version 2.0 (the "License");
 * you may not use this file except in compliance with the License.
 * You may obtain a copy of the License at
 *
 *      http://www.apache.org/licenses/LICENSE-2.0
 *
 * Unless required by applicable law or agreed to in writing, software
 * distributed under the License is distributed on an "AS IS" BASIS,
 * WITHOUT WARRANTIES OR CONDITIONS OF ANY KIND, either express or implied.
 * See the License for the specific language governing permissions and
 * limitations under the License.
 */
package com.basho.riak.client.core;

import java.util.concurrent.ExecutionException;
import java.util.concurrent.Future;
import java.util.concurrent.TimeUnit;
import java.util.concurrent.TimeoutException;

/**
 * Currently a placeholder so that we can add/remove functionality from {@code Future<T>}
 * 
 * @author Brian Roach <roach at basho dot com>
 * @since 2.0
 */
public interface RiakFuture<V> extends Future<V>
{
<<<<<<< HEAD
    @Override
    boolean cancel(boolean mayInterruptIfRunning);
    @Override
    V get() throws InterruptedException, ExecutionException;
    @Override
    V get(long timeout, TimeUnit unit) throws InterruptedException, ExecutionException, TimeoutException;
    @Override
    boolean isCancelled();
    @Override
    boolean isDone();
    RiakResponse getRiakResponse() throws InterruptedException, ExecutionException;
    RiakResponse getRiakResponse(long timeout, TimeUnit unit) throws InterruptedException, TimeoutException, ExecutionException;
    
=======
  void addListener(RiakFutureListner<T> listener);
  void removeListener(RiakFutureListner<T> listener);
>>>>>>> 7862ee34
}<|MERGE_RESOLUTION|>--- conflicted
+++ resolved
@@ -28,7 +28,6 @@
  */
 public interface RiakFuture<V> extends Future<V>
 {
-<<<<<<< HEAD
     @Override
     boolean cancel(boolean mayInterruptIfRunning);
     @Override
@@ -41,9 +40,6 @@
     boolean isDone();
     RiakResponse getRiakResponse() throws InterruptedException, ExecutionException;
     RiakResponse getRiakResponse(long timeout, TimeUnit unit) throws InterruptedException, TimeoutException, ExecutionException;
-    
-=======
-  void addListener(RiakFutureListner<T> listener);
-  void removeListener(RiakFutureListner<T> listener);
->>>>>>> 7862ee34
+    void addListener(RiakFutureListner<V> listener);
+    void removeListener(RiakFutureListner<V> listener);
 }