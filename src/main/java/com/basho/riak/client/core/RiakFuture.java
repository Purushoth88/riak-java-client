/*
 * Copyright 2013 Brian Roach <roach at basho dot com>.
 *
 * Licensed under the Apache License, Version 2.0 (the "License");
 * you may not use this file except in compliance with the License.
 * You may obtain a copy of the License at
 *
 *      http://www.apache.org/licenses/LICENSE-2.0
 *
 * Unless required by applicable law or agreed to in writing, software
 * distributed under the License is distributed on an "AS IS" BASIS,
 * WITHOUT WARRANTIES OR CONDITIONS OF ANY KIND, either express or implied.
 * See the License for the specific language governing permissions and
 * limitations under the License.
 */
package com.basho.riak.client.core;

import java.util.concurrent.ExecutionException;
import java.util.concurrent.Future;
import java.util.concurrent.TimeUnit;
import java.util.concurrent.TimeoutException;

/**
 * Currently a placeholder so that we can add/remove functionality from {@code Future<T>}
 *
 * @author Brian Roach <roach at basho dot com>
 * @since 2.0
 */
public interface RiakFuture<V> extends Future<V>
{
<<<<<<< HEAD
    void addListener(RiakFutureListner<T> listener);

    void removeListener(RiakFutureListner<T> listener);
=======
    @Override
    boolean cancel(boolean mayInterruptIfRunning);
    @Override
    V get() throws InterruptedException, ExecutionException;
    @Override
    V get(long timeout, TimeUnit unit) throws InterruptedException, ExecutionException, TimeoutException;
    @Override
    boolean isCancelled();
    @Override
    boolean isDone();
    RiakResponse getRiakResponse() throws InterruptedException, ExecutionException;
    RiakResponse getRiakResponse(long timeout, TimeUnit unit) throws InterruptedException, TimeoutException, ExecutionException;
    void addListener(RiakFutureListener<V> listener);
    void removeListener(RiakFutureListener<V> listener);
>>>>>>> 0fa183c4
}<|MERGE_RESOLUTION|>--- conflicted
+++ resolved
@@ -28,11 +28,6 @@
  */
 public interface RiakFuture<V> extends Future<V>
 {
-<<<<<<< HEAD
-    void addListener(RiakFutureListner<T> listener);
-
-    void removeListener(RiakFutureListner<T> listener);
-=======
     @Override
     boolean cancel(boolean mayInterruptIfRunning);
     @Override
@@ -47,5 +42,4 @@
     RiakResponse getRiakResponse(long timeout, TimeUnit unit) throws InterruptedException, TimeoutException, ExecutionException;
     void addListener(RiakFutureListener<V> listener);
     void removeListener(RiakFutureListener<V> listener);
->>>>>>> 0fa183c4
 }