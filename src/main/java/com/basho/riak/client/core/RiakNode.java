/*
 * Copyright 2013 Basho Technologies, Inc.
 *
 * Licensed under the Apache License, Version 2.0 (the "License");
 * you may not use this file except in compliance with the License.
 * You may obtain a copy of the License at
 *
 *      http://www.apache.org/licenses/LICENSE-2.0
 *
 * Unless required by applicable law or agreed to in writing, software
 * distributed under the License is distributed on an "AS IS" BASIS,
 * WITHOUT WARRANTIES OR CONDITIONS OF ANY KIND, either express or implied.
 * See the License for the specific language governing permissions and
 * limitations under the License.
 */
package com.basho.riak.client.core;

import com.basho.riak.client.core.netty.*;
import com.basho.riak.client.core.operations.ToggleTTBEncodingOperation;
import com.basho.riak.client.core.util.Constants;
import com.basho.riak.client.core.util.HostAndPort;
import com.basho.riak.protobuf.RiakMessageCodes;
import io.netty.bootstrap.Bootstrap;
import io.netty.channel.Channel;
import io.netty.channel.ChannelFuture;
import io.netty.channel.ChannelFutureListener;
import io.netty.channel.ChannelOption;
import io.netty.channel.nio.NioEventLoopGroup;
import io.netty.channel.socket.nio.NioSocketChannel;
import io.netty.util.concurrent.DefaultPromise;
import org.slf4j.Logger;
import org.slf4j.LoggerFactory;

import javax.net.ssl.KeyManagerFactory;
import javax.net.ssl.SSLContext;
import javax.net.ssl.SSLEngine;
import javax.net.ssl.TrustManagerFactory;
import java.io.IOException;
import java.net.InetSocketAddress;
import java.net.UnknownHostException;
import java.security.KeyStore;
import java.security.Security;
import java.util.*;
import java.util.concurrent.*;
import java.util.concurrent.atomic.AtomicLong;

/**
 * @author Brian Roach <roach at basho dot com>
 * @author Sergey Galkin <srggal at gmail dot com>
 * @author Alex Moore <amoore at basho dot com>
 * @since 2.0
 */
public class RiakNode implements RiakResponseListener
{
    public enum State
    {
        CREATED, RUNNING, HEALTH_CHECKING, SHUTTING_DOWN, SHUTDOWN;
    }

    private final Logger logger = LoggerFactory.getLogger(RiakNode.class);

    private final LinkedBlockingDeque<ChannelWithIdleTime> available =
        new LinkedBlockingDeque<ChannelWithIdleTime>();
    private final ConcurrentLinkedQueue<ChannelWithIdleTime> recentlyClosed =
        new ConcurrentLinkedQueue<ChannelWithIdleTime>();
    private final List<NodeStateListener> stateListeners =
        Collections.synchronizedList(new LinkedList<NodeStateListener>());
    private final Map<Channel, FutureOperation> inProgressMap =
        new ConcurrentHashMap<Channel, FutureOperation>();

    private final Sync permits;
    private final String remoteAddress;
    private final int port;
    private final String username;
    private final String password;
    private final KeyStore trustStore;
    private final KeyStore keyStore;
    private final String keyPassword;
    private final AtomicLong consecutiveFailedOperations = new AtomicLong(0);
    private final AtomicLong consecutiveFailedConnectionAttempts = new AtomicLong(0);

    private volatile Bootstrap bootstrap;
    private volatile boolean ownsBootstrap;
    private volatile ScheduledExecutorService executor;
    private volatile boolean ownsExecutor;
    private volatile State state;
    private volatile ScheduledFuture<?> idleReaperFuture;
    private volatile ScheduledFuture<?> healthMonitorFuture;
    private volatile int minConnections;
    private volatile long idleTimeoutInNanos;
    private volatile int connectionTimeout;
    private volatile boolean blockOnMaxConnections;

    private HealthCheckFactory healthCheckFactory;
    private boolean useTTB;

    private final ChannelFutureListener writeListener =
        new ChannelFutureListener()
        {
            @Override
            public void operationComplete(ChannelFuture future) throws Exception
            {
                // If there's a write failure, we yank the operation, close
                // the channel, and set the exception. Returning the closed
                // channel to the pool discards it and records a disconnect
                // for the health check.
                if (!future.isSuccess())
                {
                    logger.error("Write failed on RiakNode {}:{} id: {}; cause: {}",
                                remoteAddress, port, future.channel().hashCode(),
                                future.cause());
                    FutureOperation inProgress = inProgressMap.remove(future.channel());
                    if (inProgress != null)
                    {
                        future.channel().close();
                        returnConnection(future.channel()); // to release permit
                        recentlyClosed.add(new ChannelWithIdleTime(future.channel()));
                        inProgress.setException(future.cause());
                    }
                }
                else
                {
                    // On a successful write we add the in-progress close listener
                    // and let it handle a disco during an op.
                    future.channel().closeFuture().addListener(inProgressCloseListener);
                }
            }

        };

    private final ChannelFutureListener inAvailableCloseListener =
        new ChannelFutureListener()
        {
            @Override
            public void operationComplete(ChannelFuture future) throws Exception
            {
                // Rather than having to do an O(n) search here, we just leave
                // the channel in available. Because it's closed it'll be discarded
                // the next time it's pulled from the pool.
                // We record the disco for the health check.
                recentlyClosed.add(new ChannelWithIdleTime(future.channel()));
                logger.error("inAvailable channel closed; id:{} {}:{}",
                             future.channel().hashCode(), remoteAddress, port);
            }
        };

    private final ChannelFutureListener inProgressCloseListener =
        new ChannelFutureListener()
        {
            @Override
            public void operationComplete(ChannelFuture future) throws Exception
            {
                FutureOperation inProgress = inProgressMap.remove(future.channel());
                logger.error("Channel closed while operation in progress; id:{} {}:{}",
                             future.channel().hashCode(), remoteAddress, port);
                if (inProgress != null)
                {
                    returnConnection(future.channel()); // to release permit
                    recentlyClosed.add(new ChannelWithIdleTime(future.channel()));

                    // Netty seems to not bother telling you *why* the connection
                    // was closed.
                    if (future.cause() != null)
                    {
                        inProgress.setException(future.cause());
                    }
                    else
                    {
                        inProgress.setException(new Exception("Connection closed unexpectedly"));
                    }
                }

            }
        };


    private final CountDownLatch shutdownLatch = new CountDownLatch(1);

    private RiakNode(Builder builder)
    {
        this.executor = builder.executor;
        this.connectionTimeout = builder.connectionTimeout;
        this.idleTimeoutInNanos = TimeUnit.NANOSECONDS.convert(builder.idleTimeout, TimeUnit.MILLISECONDS);
        this.minConnections = builder.minConnections;
        this.port = builder.port;
        this.remoteAddress = builder.remoteAddress;
        this.blockOnMaxConnections = builder.blockOnMaxConnections;
        this.username = builder.username;
        this.password = builder.password;
        this.trustStore = builder.trustStore;
        this.keyStore = builder.keyStore;
        this.keyPassword = builder.keyPassword;
        this.healthCheckFactory = builder.healthCheckFactory;
        this.useTTB = builder.useTTB;

        if (builder.bootstrap != null)
        {
            this.bootstrap = builder.bootstrap.clone();
        }

        if (builder.maxConnections < 1)
        {
            permits = new Sync(Integer.MAX_VALUE);
        }
        else
        {
            permits = new Sync(builder.maxConnections);
        }

        checkNetworkAddressCacheSettings();

        this.state = State.CREATED;
    }

    private void stateCheck(State... allowedStates)
    {
        if (Arrays.binarySearch(allowedStates, state) < 0)
        {
            logger.debug("IllegalStateException; RiakNode: {}:{} required: {} current: {} ",
                remoteAddress, port, Arrays.toString(allowedStates), state);
            throw new IllegalStateException("required: "
                + Arrays.toString(allowedStates)
                + " current: " + state);
        }
    }

    /**
     * exposed for testing only
     *
     * @return number of inprogress tasks
     */
    int getNumInProgress()
    {
        return inProgressMap.size();
    }

    public synchronized RiakNode start() throws UnknownHostException
    {
        stateCheck(State.CREATED);

        if (executor == null)
        {
            executor = Executors.newSingleThreadScheduledExecutor();
            ownsExecutor = true;
        }

        if (bootstrap == null)
        {
            bootstrap = new Bootstrap()
                .group(new NioEventLoopGroup())
                .channel(NioSocketChannel.class);
            ownsBootstrap = true;
        }

        bootstrap.handler(new RiakChannelInitializer(this));

<<<<<<< HEAD
        final RiakChannelInitializer initialize;
        if (useTTB) {
            initialize = new RiakTTBChannelInitializer(this);
        } else {
            initialize = new RiakChannelInitializer(this);
        }

        bootstrap.handler(initialize).remoteAddress(socketAddress);
=======
        refreshBootstrapRemoteAddress();
>>>>>>> dd4438d6

        if (connectionTimeout > 0)
        {
            bootstrap.option(ChannelOption.CONNECT_TIMEOUT_MILLIS, connectionTimeout);
        }

        if (minConnections > 0)
        {
            List<Channel> minChannels = new LinkedList<Channel>();
            for (int i = 0; i < minConnections; i++)
            {
                Channel channel;
                try
                {
                    channel = doGetConnection(false);
                    minChannels.add(channel);
                }
                catch (ConnectionFailedException ex)
                {
                    // no-op, we don't care right now
                }
            }

            for (Channel c : minChannels)
            {
                available.offerFirst(new ChannelWithIdleTime(c));
                c.closeFuture().addListener(inAvailableCloseListener);
            }
        }

        idleReaperFuture = executor.scheduleWithFixedDelay(new IdleReaper(), 1, 5, TimeUnit.SECONDS);
        healthMonitorFuture = executor.scheduleWithFixedDelay(new HealthMonitorTask(), 1000, 1000, TimeUnit.MILLISECONDS);

        state = State.RUNNING;
        logger.info("RiakNode started; {}:{}", remoteAddress, port);
        notifyStateListeners();
        return this;
    }

    private void refreshBootstrapRemoteAddress() throws UnknownHostException
    {
        // Refresh the address, hope their DNS TTL settings allow this.
        InetSocketAddress socketAddress = new InetSocketAddress(remoteAddress, port);

        if (socketAddress.isUnresolved())
        {
            throw new UnknownHostException("RiakNode:start - Failed resolving host " + remoteAddress);
        }

        bootstrap.remoteAddress(socketAddress);
    }

    public synchronized Future<Boolean> shutdown()
    {
        stateCheck(State.RUNNING, State.HEALTH_CHECKING);
        state = State.SHUTTING_DOWN;
        logger.info("RiakNode shutting down; {}:{}", remoteAddress, port);
        notifyStateListeners();
        idleReaperFuture.cancel(true);
        healthMonitorFuture.cancel(true);
        ChannelWithIdleTime cwi = available.poll();
        while (cwi != null)
        {
            Channel c = cwi.getChannel();
            closeConnection(c);
            cwi = available.poll();
        }

        executor.schedule(new ShutdownTask(), 0, TimeUnit.SECONDS);

        return new Future<Boolean>() {
            @Override
            public boolean cancel(boolean mayInterruptIfRunning)
            {
                return false;
            }
            @Override
            public Boolean get() throws InterruptedException
            {
                shutdownLatch.await();
                return true;
            }
            @Override
            public Boolean get(long timeout, TimeUnit unit) throws InterruptedException
            {
                return shutdownLatch.await(timeout, unit);
            }
            @Override
            public boolean isCancelled()
            {
                return false;
            }
            @Override
            public boolean isDone()
            {
                return shutdownLatch.getCount() <= 0;
            }

        };

    }

    /**
     * Sets the Netty {@link Bootstrap} for this Node's connections.
     * {@link Bootstrap#clone()} is called to clone the bootstrap.
     *
     * @param bootstrap - the Netty Bootstrap to use
     * @return a reference to this RiakNode
     * @throws IllegalArgumentException if it was already set via the builder.
     * @throws IllegalStateException    if the node has already been started.
     * @see Builder#withBootstrap(io.netty.bootstrap.Bootstrap)
     */
    public RiakNode setBootstrap(Bootstrap bootstrap)
    {
        stateCheck(State.CREATED);
        if (this.bootstrap != null)
        {
            throw new IllegalArgumentException("Bootstrap already set");
        }

        this.bootstrap = bootstrap.clone();
        return this;
    }

    /**
     * Sets the {@link ScheduledExecutorService} for this Node and its pool(s).
     *
     * @param executor - the ScheduledExecutorService to use.
     * @return a reference to this RiakNode
     * @throws IllegalArgumentException if it was already set via the builder.
     * @throws IllegalStateException    if the node has already been started.
     * @see Builder#withExecutor(java.util.concurrent.ScheduledExecutorService)
     */
    public RiakNode setExecutor(ScheduledExecutorService executor)
    {
        stateCheck(State.CREATED);
        if (this.executor != null)
        {
            throw new IllegalArgumentException("Executor already set");
        }
        this.executor = executor;
        return this;
    }

    /**
     * Sets the maximum number of connections allowed.
     *
     * @param maxConnections the maxConnections to set.
     * @return a reference to this RiakNode.
     * @see Builder#withMaxConnections(int)
     */
    public RiakNode setMaxConnections(int maxConnections)
    {
        stateCheck(State.CREATED, State.RUNNING, State.HEALTH_CHECKING);
        if (maxConnections >= getMinConnections())
        {
            permits.setMaxPermits(maxConnections);
        }
        else
        {
            throw new IllegalArgumentException("Max connections less than min connections");
        }
        // TODO: reap delta?
        return this;
    }

    /**
     * Returns the maximum number of connections allowed.
     *
     * @return the maxConnections
     * @see Builder#withMaxConnections(int)
     */
    public int getMaxConnections()
    {
        stateCheck(State.CREATED, State.RUNNING, State.HEALTH_CHECKING);
        return permits.getMaxPermits();
    }

    /**
     * Sets the minimum number of active connections to be maintained.
     *
     * @param minConnections the minConnections to set
     * @return a reference to this RiakNode
     * @see Builder#withMinConnections(int)
     */
    public RiakNode setMinConnections(int minConnections)
    {
        stateCheck(State.CREATED, State.RUNNING, State.HEALTH_CHECKING);
        if (minConnections <= getMaxConnections())
        {
            this.minConnections = minConnections;
        }
        else
        {
            throw new IllegalArgumentException("Min connections greater than max connections");
        }
        // TODO: Start / reap delta?
        return this;
    }

    /**
     * Returns the current minimum number of active connections to be maintained.
     *
     * @return the minConnections
     * @see Builder#withMinConnections(int)
     */
    public int getMinConnections()
    {
        stateCheck(State.CREATED, State.RUNNING, State.HEALTH_CHECKING);
        return minConnections;
    }

    /**
     * Set whether to block when all connections are in use.
     * @param block true to block.
     * @see Builder#withBlockOnMaxConnections(boolean)
     */
    public void setBlockOnMaxConnections(boolean block)
    {
        this.blockOnMaxConnections = block;
    }

    /**
     * Returns if this node is set to block when all connections are in use.
     * @return true if set to block, false otherwise.
     * @see Builder#withBlockOnMaxConnections(boolean)
     */
    public boolean getBlockOnMaxConnections()
    {
        return blockOnMaxConnections;
    }

    /**
     * Sets the connection idle timeout for connections.
     *
     * @param idleTimeoutInMillis the idleTimeout to set
     * @return a reference to this RiakNode
     * @see Builder#withIdleTimeout(int)
     */
    public RiakNode setIdleTimeout(int idleTimeoutInMillis)
    {
        stateCheck(State.CREATED, State.RUNNING, State.HEALTH_CHECKING);
        this.idleTimeoutInNanos = TimeUnit.NANOSECONDS.convert(idleTimeoutInMillis, TimeUnit.MILLISECONDS);
        return this;
    }

    /**
     * Returns the connection idle timeout for connections in milliseconds.
     *
     * @return the idleTimeout in milliseconds
     * @see Builder#withIdleTimeout(int)
     */
    public int getIdleTimeout()
    {
        stateCheck(State.CREATED, State.RUNNING, State.HEALTH_CHECKING);
        return (int) TimeUnit.MILLISECONDS.convert(idleTimeoutInNanos, TimeUnit.NANOSECONDS);
    }

    /**
     * Sets the connection timeout for new connections.
     *
     * @param connectionTimeoutInMillis the connectionTimeout to set
     * @return a reference to this RiakNode
     * @see Builder#withConnectionTimeout(int)
     */
    public RiakNode setConnectionTimeout(int connectionTimeoutInMillis)
    {
        stateCheck(State.CREATED, State.RUNNING, State.HEALTH_CHECKING);
        this.connectionTimeout = connectionTimeoutInMillis;
        bootstrap.option(ChannelOption.CONNECT_TIMEOUT_MILLIS, connectionTimeout);
        return this;
    }

    /**
     * Returns the connection timeout in milliseconds.
     *
     * @return the connectionTimeout
     * @see Builder#withConnectionTimeout(int)
     */
    public int getConnectionTimeout()
    {
        stateCheck(State.CREATED, State.RUNNING, State.HEALTH_CHECKING);
        return connectionTimeout;
    }

    /**
     * Returns the number of permits currently available.
     * The number of available permits indicates how many additional
     * connections can be made without blocking.
     *
     * @return the number of available permits.
     * @see Builder#withMaxConnections(int)
     */
    public int availablePermits()
    {
        stateCheck(State.CREATED, State.RUNNING, State.HEALTH_CHECKING);
        return permits.availablePermits();
    }

    public void addStateListener(NodeStateListener listener)
    {
        stateListeners.add(listener);
    }

    public boolean removeStateListener(NodeStateListener listener)
    {
        return stateListeners.remove(listener);
    }

    private void notifyStateListeners()
    {
        synchronized (stateListeners)
        {
            for (NodeStateListener listener : stateListeners) {
                listener.nodeStateChanged(this, state);
            }
        }
    }

    /**
     * Submits the operation to be executed on this node.
     *
     * @param operation The operation to perform
     * @return {@code true} if this operation was accepted, {@code false} if there
     *         were no available connections.
     * @throws IllegalStateException    if this node is not in the {@code RUNNING} or {@code HEALTH_CHECKING} state
     * @throws IllegalArgumentException if the protocol required for the operation is not supported by this node
     */
    public boolean execute(FutureOperation operation)
    {
        stateCheck(State.RUNNING, State.HEALTH_CHECKING);

        operation.setLastNode(this);
        Channel channel = getConnection();
        if (channel != null)
        {
            inProgressMap.put(channel, operation);
            ChannelFuture writeFuture = channel.writeAndFlush(operation);
            writeFuture.addListener(writeListener);
            logger.debug("Operation being executed on RiakNode {}:{}", remoteAddress, port);
            return true;
        }
        else
        {
            logger.debug("Operation not being executed Riaknode {}:{}; no connections available",
                            remoteAddress, port);
            return false;
        }
    }

    // ConnectionPool Stuff

    /**
     * Get a Netty channel from the pool.
     * <p>
     * The first thing this method does is attempt to acquire a permit from the
     * Semaphore that controls the pool's behavior. Depending on whether
     * {@code blockOnMaxConnections} is set, this will either block until one
     * becomes available or return null.
     * </p>
     * <p>
     * Once a permit has been acquired, a channel from the pool or a newly
     * created one will be returned. If an attempt to create a new connection
     * fails, null will then be returned.
     * </p>
     * @return a connected channel or {@code null}
     * @see Builder#withBlockOnMaxConnections(boolean)
     */
    private Channel getConnection()
    {
        stateCheck(State.RUNNING, State.HEALTH_CHECKING);
        boolean acquired = false;
        if (blockOnMaxConnections)
        {
            try
            {
                logger.debug("Attempting to acquire channel permit");

                if (!permits.tryAcquire())
                {
                    logger.info("All connections in use for {}; had to wait for one.",
                                remoteAddress);
                    permits.acquire();
                }
                acquired = true;
            }
            catch (InterruptedException ex)
            {
                // no-op, don't care
            }
        }
        else
        {
            logger.debug("Attempting to acquire channel permit");
            acquired = permits.tryAcquire();
        }

        Channel channel = null;
        if (acquired)
        {
            try
            {
                channel = doGetConnection(true);
                channel.closeFuture().removeListener(inAvailableCloseListener);
            }
            catch (ConnectionFailedException ex)
            {
                permits.release();
            }
            catch (UnknownHostException ex)
            {
                permits.release();
                logger.error("Unknown host encountered while trying to open connection; {}", ex);
            }
        }
        return channel;
    }

    private Channel doGetConnection(boolean forceAddressRefresh) throws ConnectionFailedException, UnknownHostException
    {
        ChannelWithIdleTime cwi;
        while ((cwi = available.poll()) != null)
        {
            Channel channel = cwi.getChannel();
            // If the channel from available is closed, try again. This will result in
            // the caller always getting a connection or an exception. If closed
            // the channel is simply discarded so this also acts as a purge
            // for dead channels during a health check.
            if (channel.isOpen())
            {
                return channel;
            }
        }

        if(forceAddressRefresh)
        {
            refreshBootstrapRemoteAddress();
        }

        ChannelFuture f = bootstrap.connect();

        try
        {
            f.await();
        }
        catch (InterruptedException ex)
        {
            logger.error("Thread interrupted waiting for new connection to be made; {}",
                remoteAddress);
            Thread.currentThread().interrupt();
            throw new ConnectionFailedException(ex);
        }

        if (!f.isSuccess())
        {
            logger.error("Connection attempt failed: {}:{}; {}",
                remoteAddress, port, f.cause());
            consecutiveFailedConnectionAttempts.incrementAndGet();
            throw new ConnectionFailedException(f.cause());
        }

        consecutiveFailedConnectionAttempts.set(0);
        Channel c = f.channel();

        if (trustStore != null)
        {
            setupTLSAndAuthenticate(c);
        }

        return c;

    }

    private void setupTLSAndAuthenticate(Channel c) throws ConnectionFailedException
    {
        SSLContext context;
        try
        {
            context = SSLContext.getInstance("TLS");
            TrustManagerFactory tmf =
                TrustManagerFactory.getInstance(TrustManagerFactory.getDefaultAlgorithm());
            tmf.init(trustStore);
                if(keyStore!=null)
            {
                KeyManagerFactory kmf = KeyManagerFactory.getInstance(KeyManagerFactory.getDefaultAlgorithm());
                kmf.init(keyStore, keyPassword==null?"".toCharArray():keyPassword.toCharArray());
                context.init(kmf.getKeyManagers(), tmf.getTrustManagers(), null);
            }
            else
            {
                context.init(null, tmf.getTrustManagers(), null);
            }

        }
        catch (Exception ex)
        {
            c.close();
            logger.error("Failure configuring SSL; {}:{} {}", remoteAddress, port, ex);
            throw new ConnectionFailedException(ex);
        }

        SSLEngine engine = context.createSSLEngine();

        Set<String> protocols = new HashSet<String>(Arrays.asList(engine.getSupportedProtocols()));

        if (protocols.contains("TLSv1.2"))
        {
            engine.setEnabledProtocols(new String[] {"TLSv1.2"});
            logger.debug("Using TLSv1.2");
        }
        else if (protocols.contains("TLSv1.1"))
        {
            engine.setEnabledProtocols(new String[] {"TLSv1.1"});
            logger.debug("Using TLSv1.1");
        }

        engine.setUseClientMode(true);
        RiakSecurityDecoder decoder = new RiakSecurityDecoder(engine, username, password);
        c.pipeline().addFirst(decoder);

        try
        {
            DefaultPromise<Void> promise = decoder.getPromise();
                logger.debug("Waiting on SSL Promise");
            promise.await();

            if (promise.isSuccess())
            {
                logger.debug("Auth succeeded; {}:{}", remoteAddress, port);
            }
            else
            {
                c.close();
                logger.error("Failure during Auth; {}:{} {}",remoteAddress, port, promise.cause());
                throw new ConnectionFailedException(promise.cause());
            }

<<<<<<< HEAD
        }

        // TODO: REFACTOR BEFORE MERGE THIS TO DEVELOP (make it to be configurable)
        // Toggling the Native/TTB encoding
        final ToggleTTBEncodingOperation operation = new ToggleTTBEncodingOperation(true);
        try {
            inProgressMap.put(c, operation);
            c.writeAndFlush(operation);

            ToggleTTBEncodingOperation.Response r = operation.get();
            boolean switchedToTTB = r.isUseNativeEncoding();
            if (!switchedToTTB) {
                throw new RuntimeException("RiakNode '" + remoteAddress + ":" + port + "' failed to switch to use Native(TTB) encoding");
            }

            logger.warn("Channel '{}' was switched to use Native encoding: {}", c.hashCode(), c);
        } catch ( Exception e) {
            throw new RuntimeException("Can't switch channel to use Native (TTB) encoding", e);
        }
        return c;
=======
>>>>>>> dd4438d6

        }
        catch (InterruptedException e)
        {
            c.close();
            logger.error("Thread interrupted during Auth; {}:{}",
                remoteAddress, port);
            Thread.currentThread().interrupt();
            throw new ConnectionFailedException(e);
        }
    }

    /**
     * Return a Netty channel.
     *
     * @param c The Netty channel to return to the pool
     */
    private void returnConnection(Channel c)
    {
        switch (state)
        {
            case SHUTTING_DOWN:
            case SHUTDOWN:
                closeConnection(c);
                break;
            case RUNNING:
            case HEALTH_CHECKING:
            default:
                if (inProgressMap.containsKey(c))
                {
                    logger.error("Channel returned to pool while still in use. id: {}",
                        c.hashCode());
                }
                else
                {
                    if (c.isOpen())
                    {
                        logger.debug("Channel id:{} returned to pool", c.hashCode());
                        c.closeFuture().removeListener(inProgressCloseListener);
                        c.closeFuture().addListener(inAvailableCloseListener);
                        available.offerFirst(new ChannelWithIdleTime(c));
                    }
                    else
                    {
                        logger.debug("Closed channel id:{} returned to pool; discarding", c.hashCode());
                    }
                    logger.debug("Released pool permit");
                    permits.release();
                }
            }
    }

    private void closeConnection(Channel c)
    {
        // If we are explicitly closing the connection we don't want to hear
        // about it.
        c.closeFuture().removeListener(inProgressCloseListener);
        c.closeFuture().removeListener(inAvailableCloseListener);
        c.close();
    }


    // End ConnectionPool stuff

    @Override
    public void onSuccess(Channel channel, final RiakMessage response)
    {
        logger.debug("Operation onSuccess() channel: id:{} {}:{}", channel.hashCode(),
            remoteAddress, port);
        consecutiveFailedOperations.set(0);
        final FutureOperation inProgress = inProgressMap.get(channel);

        // Especially with a streaming op, the close listener may trigger causing
        // a race. This check guards that.
        if (inProgress != null)
        {
            inProgress.setResponse(response);

            if (inProgress.isDone())
            {
<<<<<<< HEAD
                inProgressMap.remove(channel);

                // TODO: REALLY DIRTY HACK to prevent channel from being returned back to the pool
                // as a result of successful response on preventive toggling TTB usage
                if (response.getCode() != RiakMessageCodes.MSG_ToggleEncodingResp) {
                    returnConnection(channel); // return permit
                }
=======
                try
                {
                    inProgressMap.remove(channel);
                    returnConnection(channel); // return permit
                }
                finally
                {
                    inProgress.setComplete();
                }
>>>>>>> dd4438d6
            }
        }
    }

    @Override
    public void onRiakErrorResponse(Channel channel, RiakResponseException ex)
    {
        logger.debug("Riak replied with error; {}:{}", ex.getCode(), ex.getMessage());
        final FutureOperation inProgress = inProgressMap.remove(channel);
        consecutiveFailedOperations.incrementAndGet();
        if (inProgress != null)
        {
            returnConnection(channel); // release permit
            inProgress.setException(ex);
        }
    }

    @Override
    public void onException(Channel channel, final Throwable t)
    {
        logger.error("Operation onException() channel: id:{} {}:{} {}",
            channel.hashCode(), remoteAddress, port, t);

        final FutureOperation inProgress = inProgressMap.remove(channel);
        // There are fail cases where multiple exceptions are thrown from
        // the pipeline. In that case we'll get an exception from the
        // handler but will not have an entry in inProgress because it's
        // already been handled.
        if (inProgress != null)
        {
            returnConnection(channel); // release permit
            inProgress.setException(t);
        }
    }

    private void checkNetworkAddressCacheSettings()
    {
        final String property = Security.getProperty("networkaddress.cache.ttl");

        final boolean usingSecurityMgr = System.getSecurityManager() != null;
        final boolean propertyUndefined = property == null;
        boolean logWarning = false;

        if(propertyUndefined && usingSecurityMgr)
        {
            logWarning = true;
        }
        else if(!propertyUndefined)
        {
            final int cacheTTL = Integer.parseInt(property);
            logWarning = (cacheTTL == -1);
        }

        if (logWarning)
        {
            logger.warn(
                    "The Java Security \"networkaddress.cache.ttl\" property may be set to cache DNS lookups forever. " +
                    "Using domain names for Riak nodes or an intermediate load balancer could result in stale IP " +
                    "addresses being used for new connections, causing connection errors. " +
                    "If you use domain names for Riak nodes, please set this property to a value greater than zero.");
        }
    }

    /**
     * Returns the {@code remoteAddress} for this RiakNode
     *
     * @return The IP address or FQDN as a {@code String}
     */
    public String getRemoteAddress()
    {
        return remoteAddress;
    }

    /**
     * returns the remote port for this RiakNode
     *
     * @return the port number
     */
    public int getPort()
    {
        return port;
    }

    /**
     * Returns the current state of this node.
     *
     * @return The state
     */
    public State getNodeState()
    {
        return this.state;
    }

    private class ChannelWithIdleTime
    {
        private Channel channel;
        private long idleStart;

        public ChannelWithIdleTime(Channel channel)
        {
            this.channel = channel;
            idleStart = System.nanoTime();
        }

        public Channel getChannel()
        {
            return channel;
        }

        public long getIdleStart()
        {
            return idleStart;
        }
    }

    private class Sync extends Semaphore
    {
        private static final long serialVersionUID = -5118488872281021072L;
        private volatile int maxPermits;

        public Sync(int numPermits)
        {
            super(numPermits);
            this.maxPermits = numPermits;
        }

        public Sync(int numPermits, boolean fair)
        {
            super(numPermits, fair);
            this.maxPermits = numPermits;
        }

        public int getMaxPermits()
        {
            return maxPermits;
        }

        // Synchronized because we're (potentially) changing this.maxPermits
        synchronized void setMaxPermits(int maxPermits)
        {
            int diff = maxPermits - this.maxPermits;

            if (diff == 0)
            {
                return;
            }
            else if (diff > 0)
            {
                release(diff);
            }
            else if (diff < 0)
            {
                reducePermits(diff);
            }

            this.maxPermits = maxPermits;
        }

    }

    private class IdleReaper implements Runnable
    {
        @Override
        public void run()
        {
            reapIdleConnections();
        }
    }

    private void reapIdleConnections()
    {
        // with all the concurrency there's really no reason to keep
        // checking the sizes. This is really just a "best guess"
        int currentNum = inProgressMap.size() + available.size();
        if (currentNum > minConnections)
        {
            // Note this will not throw a ConncurrentModificationException
            // and if hasNext() returns true you are guaranteed that
            // the next() will return a value (even if it has already
            // been removed from the Deque between those calls).
            Iterator<ChannelWithIdleTime> i = available.descendingIterator();
            while (i.hasNext() && currentNum > minConnections)
            {
                ChannelWithIdleTime cwi = i.next();
                if (cwi.getIdleStart() + idleTimeoutInNanos < System.nanoTime())
                {
                    boolean removed = available.remove(cwi);
                    if (removed)
                    {
                        Channel c = cwi.getChannel();
                        logger.debug("Idle channel closed; {}:{}", remoteAddress, port);
                        closeConnection(c);
                        currentNum--;
                    }
                }
                else
                {
                    // Since we are descending and this is a LIFO,
                    // if the current connection hasn't been idle beyond
                    // the threshold, there's no reason to descend further
                    break;
                }
            }
        }
    }

    // TODO: Revisit if we ever support multiple protocols or change protocols.
    // As-is the parameters work well for protocol buffers.
    /**
     * Task to see if a criteria should trigger a health check.
     * <p>
     * We keep a list of connections that triggered the closeListener. We also
     * track the number of consecutive failed connection attempts, and the
     * number of consecutive error responses from Riak.
     * </p>
     */
    private class HealthMonitorTask implements Runnable
    {
        @Override
        public void run()
        {
            // Purge recentlyClosed past a certain age
            // sliding window should be larger than the
            // frequency of this task
            long current = System.nanoTime();
            long window = 3000000000L; // 3 seconds
            for (ChannelWithIdleTime cwi = recentlyClosed.peek();
                 cwi != null && current - cwi.getIdleStart() > window;
                 cwi = recentlyClosed.peek())
            {
                recentlyClosed.poll();
            }

            // If we more than 5 recently closed in 3 seconds, more than 1 consecutive failed
            // connection attempts, more than 5 consecutive error responses from Riak,
            // or we failed a healthcheck
            if ((state == State.RUNNING &&
                    (recentlyClosed.size() > 5 ||
                     consecutiveFailedConnectionAttempts.get() > 1 ||
                     consecutiveFailedOperations.get() > 5)
                 ) ||
                state == State.HEALTH_CHECKING)
            {
                checkHealth();
            }
        }
    }

    private void checkHealth()
    {
        try
        {
            HealthCheckDecoder healthCheck = healthCheckFactory.makeDecoder();
            RiakFuture<RiakMessage, Void> future = healthCheck.getFuture();
            // See: doGetConnection() - this will purge closed
            // connections from the available queue and either
            // return/create a new one (meaning the node is up) or throw
            // an exception if a connection can't be made.
            Channel c = doGetConnection(true);
            logger.debug("Healthcheck channel: {} isOpen: {} handlers:{}", c.hashCode(), c.isOpen(), c.pipeline().names());



            // If the channel closes between when we got it and now, the pipeline is emptied. If the handlers
            // aren't there we fail the healthcheck

            try
            {
                if (c.pipeline().names().contains(Constants.SSL_HANDLER))
                {
                    c.pipeline().addAfter(Constants.SSL_HANDLER, Constants.HEALTHCHECK_CODEC, healthCheck);
                }
                else
                {
                    c.pipeline().addBefore(Constants.MESSAGE_CODEC, Constants.HEALTHCHECK_CODEC, healthCheck);
                }

                logger.debug("healthCheck added to pipeline.");

                //future.await(5, TimeUnit.SECONDS);
                future.await();
                if (future.isSuccess())
                {
                    healthCheckSucceeded();
                }
                else
                {
                    healthCheckFailed(future.cause());
                }

            }
            catch (InterruptedException ex)
            {
                logger.error("Thread interrupted performing healthcheck.");
            }
            catch (NoSuchElementException e)
            {
                healthCheckFailed(new IOException("Channel closed during health check"));
            }
            finally
            {
                closeConnection(c);
            }
        }
        catch (ConnectionFailedException ex)
        {
            healthCheckFailed(ex);
        }
        catch (UnknownHostException ex)
        {
            healthCheckFailed(ex);
        }
        catch (IllegalStateException ex)
        {
            // no-op; there's a race condition where the bootstrap is shutting down
            // right when a healthcheck occurs and netty will throw this
            logger.debug("Illegal state exception during healthcheck.");
            logger.debug("Stack: {}", ex);
        }
        catch (RuntimeException ex)
        {
            logger.error("Runtime exception during healthcheck: {}", ex);
        }
    }

    private void healthCheckFailed(Throwable cause)
    {
        if (state == State.RUNNING)
        {
            logger.error("RiakNode failed healthcheck operation; health checking; {}:{} {}",
                remoteAddress, port, cause);
            state = State.HEALTH_CHECKING;
            notifyStateListeners();
        }
        else
        {
            logger.error("RiakNode failed healthcheck operation; {}:{} {}",
                remoteAddress, port, cause);
        }
    }

    private void healthCheckSucceeded()
    {
        if (state == State.HEALTH_CHECKING)
        {
            logger.info("RiakNode recovered; {}:{}", remoteAddress, port);
            state = State.RUNNING;
            notifyStateListeners();
        }
    }

    private class ShutdownTask implements Runnable
    {
        @Override
        public void run()
        {
            if (inProgressMap.isEmpty())
            {
                state = State.SHUTDOWN;
                notifyStateListeners();
                if (ownsExecutor)
                {
                    executor.shutdown();
                }
                if (ownsBootstrap)
                {
                    bootstrap.group().shutdownGracefully();
                }
                logger.debug("RiakNode shut down {}:{}", remoteAddress, port);
                shutdownLatch.countDown();
            }
        }
    }

    /**
     * Builder used to construct a RiakNode.
     */
    public static class Builder
    {
        /**
         * The default remote address to be used if not specified: {@value #DEFAULT_REMOTE_ADDRESS}
         *
         * @see #withRemoteAddress(java.lang.String)
         */
        public final static String DEFAULT_REMOTE_ADDRESS = "127.0.0.1";
        /**
         * The default port number to be used if not specified: {@value #DEFAULT_REMOTE_PORT}
         *
         * @see #withRemotePort(int)
         */
        public final static int DEFAULT_REMOTE_PORT = 8087;
        /**
         * The default minimum number of connections to maintain if not specified: {@value #DEFAULT_MIN_CONNECTIONS}
         *
         * @see #withMinConnections(int)
         */
        public final static int DEFAULT_MIN_CONNECTIONS = 1;
        /**
         * The default maximum number of connections allowed if not specified: {@value #DEFAULT_MAX_CONNECTIONS}
         *
         * @see #withMaxConnections(int)
         */
        public final static int DEFAULT_MAX_CONNECTIONS = 0;
        /**
         * The default idle timeout in milliseconds for connections if not specified: {@value #DEFAULT_IDLE_TIMEOUT}
         *
         * @see #withIdleTimeout(int)
         */
        public final static int DEFAULT_IDLE_TIMEOUT = 1000;
        /**
         * The default connection timeout in milliseconds if not specified: {@value #DEFAULT_CONNECTION_TIMEOUT}
         *
         * @see #withConnectionTimeout(int)
         */
        public final static int DEFAULT_CONNECTION_TIMEOUT = 0;

        /**
         * The default HealthCheckFactory.
         * <p>
         * By default this is the {@link PingHealthCheck}
         * </p>
         * @see HealthCheckFactory
         * @see HealthCheckDecoder
         */
        public final static HealthCheckFactory DEFAULT_HEALTHCHECK_FACTORY = new PingHealthCheck();

        private int port = DEFAULT_REMOTE_PORT;
        private String remoteAddress = DEFAULT_REMOTE_ADDRESS;
        private int minConnections = DEFAULT_MIN_CONNECTIONS;
        private int maxConnections = DEFAULT_MAX_CONNECTIONS;
        private int idleTimeout = DEFAULT_IDLE_TIMEOUT;
        private int connectionTimeout = DEFAULT_CONNECTION_TIMEOUT;
        private HealthCheckFactory healthCheckFactory = DEFAULT_HEALTHCHECK_FACTORY;
        private boolean useTTB = true;
        private Bootstrap bootstrap;
        private ScheduledExecutorService executor;
        private boolean blockOnMaxConnections;
        private String username;
        private String password;
        private KeyStore trustStore;
        private KeyStore keyStore;
        private String keyPassword;


        /**
         * Default constructor. Returns a new builder for a RiakNode with
         * default values set.
         */
        public Builder()
        {

        }

        /**
         * Sets the remote address for this RiakNode.
         *
         * @param remoteAddress Can either be a FQDN or IP address. Since 2.0.3 it may contain port delimited by ':'.
         * @return this
         * @see #DEFAULT_REMOTE_ADDRESS
         */
        public Builder withRemoteAddress(String remoteAddress)
        {
            withRemoteAddress(HostAndPort.fromString(remoteAddress, this.port));
            return this;
        }

        /**
         * Specifies the remote port for this RiakNode.
         *
         * @param port - the port
         * @return this
         * @see #DEFAULT_REMOTE_PORT
         */
        public Builder withRemotePort(int port)
        {
            this.port = port;
            return this;
        }

        /**
         * Specifies the remote host and remote port for this RiakNode.
         *
         * @param hp - host and port
         * @return this
         * @see #DEFAULT_REMOTE_PORT
         *
         * @since 2.0.3
         * @see HostAndPort
         */
        public Builder withRemoteAddress(HostAndPort hp)
        {
            this.port = hp.getPortOrDefault(DEFAULT_REMOTE_PORT);
            this.remoteAddress = hp.getHost();
            return this;
        }

        /**
         * Set the minimum number of active connections to maintain.
         * These connections are exempt from the idle timeout.
         *
         * @param minConnections - number of connections to maintain.
         * @return this
         * @see #DEFAULT_MIN_CONNECTIONS
         */
        public Builder withMinConnections(int minConnections)
        {
            if (maxConnections == DEFAULT_MAX_CONNECTIONS || minConnections <= maxConnections)
            {
                this.minConnections = minConnections;
            }
            else
            {
                throw new IllegalArgumentException("Min connections greater than max connections");
            }
            return this;
        }

        /**
         * Set the maximum number of connections allowed.
         * A value of 0 sets this to unlimited.
         *
         * @param maxConnections - maximum number of connections to allow
         * @return this
         * @see #DEFAULT_MAX_CONNECTIONS
         */
        public Builder withMaxConnections(int maxConnections)
        {
            if (maxConnections == DEFAULT_MAX_CONNECTIONS ||  maxConnections >= minConnections)
            {
                this.maxConnections = maxConnections;
            }
            else
            {
                throw new IllegalArgumentException("Max connections less than min connections");
            }
            return this;
        }

        /**
         * Set the idle timeout used to reap inactive connections.
         * Any connection that has been idle for this amount of time
         * becomes eligible to be closed and discarded unless {@code minConnections}
         * has been set via {@link #withMinConnections(int) }
         *
         * @param idleTimeoutInMillis - idle timeout in milliseconds
         * @return this
         * @see #DEFAULT_IDLE_TIMEOUT
         */
        public Builder withIdleTimeout(int idleTimeoutInMillis)
        {
            this.idleTimeout = idleTimeoutInMillis;
            return this;
        }

        /**
         * Set the connection timeout used when making new connections
         *
         * @param connectionTimeoutInMillis
         * @return this
         * @see #DEFAULT_CONNECTION_TIMEOUT
         */
        public Builder withConnectionTimeout(int connectionTimeoutInMillis)
        {
            this.connectionTimeout = connectionTimeoutInMillis;
            return this;
        }

        /**
         * Provides an executor for this node to use for internal maintenance tasks.
         * If not provided one will be created via
         * {@link Executors#newSingleThreadScheduledExecutor()}
         *
         * @param executor the ScheduledExecutorService to use.
         * @return this
         */
        public Builder withExecutor(ScheduledExecutorService executor)
        {
            this.executor = executor;
            return this;
        }

        /**
         * Provides a Netty Bootstrap for this node to use.
         * If not provided one
         * will be created with its own {@code NioEventLoopGroup}.
         *
         * @param bootstrap
         * @return this
         */
        public Builder withBootstrap(Bootstrap bootstrap)
        {
            this.bootstrap = bootstrap;
            return this;
        }

        /**
         * Set whether to block if all connections are in use.
         * <p>
         * If a maximum number of connections is specified and all those
         * connections are in use, the default
         * behavior when an operation is submitted to a node is to
         * fail-fast and return. Setting this to true will cause the
         * call to block (fair-scheduled, FIFO) until a connection becomes
         * available.
         * </p>
         * @param block whether to block when an operation is submitted and
         * all connections are in use.
         * @return this
         */
        public Builder withBlockOnMaxConnections(boolean block)
        {
            this.blockOnMaxConnections = block;
            return this;
        }

        /**
         * Set the credentials for Riak security and authentication.
         * <p>
         * Riak supports authentication and authorization features.
         * These credentials will be used for all connections.
         * </p>
         * <p>
         * Note this requires Riak to have been configured with security enabled.
         * </p>
         *
         * @param username the riak user name.
         * @param password the password for this user.
         * @param trustStore A Java KeyStore loaded with the CA certificate required for TLS/SSL
         * @return a reference to this object.
         */
        public Builder withAuth(String username, String password, KeyStore trustStore)
        {
            this.username = username;
            this.password = password;
            this.trustStore = trustStore;
            return this;
        }

        /**
         * Set the credentials for Riak security and authentication.
         * <p>
         * Riak supports authentication and authorization features.
         * These credentials will be used for all connections.
         * </p>
         * <p>
         * Note this requires Riak to have been configured with security enabled.
         * </p>
         *
         * @param username the riak user name.
         * @param password the password for this user.
         * @param trustStore A Java KeyStore loaded with the CA certificate required for TLS/SSL
         * @param keyStore A Java KeyStore loaded with User's Private certificate required for TLS/SSL
         * @param keyPassword the password for User's Private certificate.
         * @return a reference to this object.
         */
        public Builder withAuth(String username, String password, KeyStore trustStore, KeyStore keyStore, String keyPassword)
        {
            this.username = username;
            this.password = password;
            this.trustStore = trustStore;
            this.keyStore = keyStore;
            this.keyPassword = keyPassword;
            return this;
        }

        /**
         * Set the HealthCheckFactory used to determine if this RiakNode is healthy.
         * <p>
         * If not set the {@link PingHealthCheck} is used.
         * </p>
         * @param factory a HealthCheckFactory instance that produces HealthCheckDecoders
         * @return a reference to this object.
         * @see HealthCheckDecoder
         */
        public Builder withHealthCheck(HealthCheckFactory factory)
        {
            this.healthCheckFactory = factory;
            return this;
        }

        public Builder useTTB()
        {
            this.useTTB = true;
            return this;
        }

        /**
         * Builds a RiakNode.
         * If a Netty {@code Bootstrap} and/or a {@code ScheduledExecutorService} has not been provided they
         * will be created.
         *
         * @return a new Riaknode
         */
        public RiakNode build()
        {
            return new RiakNode(this);
        }

        /**
         * Build a set of RiakNodes.
         * The provided builder will be used to construct a set of RiakNodes
         * using the supplied addresses.
         *
         * @param builder         a configured builder, used for common properties among the nodes
         * @param remoteAddresses a list of IP addresses or FQDN.
         *                        Since 2.0.3 each of list item is treated as a comma separated list
         *                        of FQDN or IP addresses with the optional remote port delimited by ':'.
         * @return a list of constructed RiakNodes
         */
        public static List<RiakNode> buildNodes(Builder builder, List<String> remoteAddresses)
        {
            final Set<HostAndPort> hps = new HashSet<HostAndPort>();
            for (String remoteAddress: remoteAddresses)
            {
                hps.addAll( HostAndPort.hostsFromString(remoteAddress, builder.port) );
            }

            final List<RiakNode> nodes = new ArrayList<RiakNode>(hps.size());
            for (HostAndPort hp : hps)
            {
                builder.withRemoteAddress(hp);
                nodes.add(builder.build());
            }
            return nodes;
        }

        /**
         * Build a set of RiakNodes.
         * The provided builder will be used to construct a set of RiakNodes using the supplied addresses.
         *
         * @see #buildNodes(Builder, List)
         * @since 2.0.3
         */
        public static List<RiakNode> buildNodes(Builder builder, String... remoteAddresses)
                throws UnknownHostException
        {
            return buildNodes(builder, Arrays.asList(remoteAddresses));
        }
    }
}<|MERGE_RESOLUTION|>--- conflicted
+++ resolved
@@ -16,10 +16,8 @@
 package com.basho.riak.client.core;
 
 import com.basho.riak.client.core.netty.*;
-import com.basho.riak.client.core.operations.ToggleTTBEncodingOperation;
 import com.basho.riak.client.core.util.Constants;
 import com.basho.riak.client.core.util.HostAndPort;
-import com.basho.riak.protobuf.RiakMessageCodes;
 import io.netty.bootstrap.Bootstrap;
 import io.netty.channel.Channel;
 import io.netty.channel.ChannelFuture;
@@ -92,7 +90,6 @@
     private volatile boolean blockOnMaxConnections;
 
     private HealthCheckFactory healthCheckFactory;
-    private boolean useTTB;
 
     private final ChannelFutureListener writeListener =
         new ChannelFutureListener()
@@ -191,7 +188,6 @@
         this.keyStore = builder.keyStore;
         this.keyPassword = builder.keyPassword;
         this.healthCheckFactory = builder.healthCheckFactory;
-        this.useTTB = builder.useTTB;
 
         if (builder.bootstrap != null)
         {
@@ -254,18 +250,7 @@
 
         bootstrap.handler(new RiakChannelInitializer(this));
 
-<<<<<<< HEAD
-        final RiakChannelInitializer initialize;
-        if (useTTB) {
-            initialize = new RiakTTBChannelInitializer(this);
-        } else {
-            initialize = new RiakChannelInitializer(this);
-        }
-
-        bootstrap.handler(initialize).remoteAddress(socketAddress);
-=======
         refreshBootstrapRemoteAddress();
->>>>>>> dd4438d6
 
         if (connectionTimeout > 0)
         {
@@ -803,29 +788,6 @@
                 throw new ConnectionFailedException(promise.cause());
             }
 
-<<<<<<< HEAD
-        }
-
-        // TODO: REFACTOR BEFORE MERGE THIS TO DEVELOP (make it to be configurable)
-        // Toggling the Native/TTB encoding
-        final ToggleTTBEncodingOperation operation = new ToggleTTBEncodingOperation(true);
-        try {
-            inProgressMap.put(c, operation);
-            c.writeAndFlush(operation);
-
-            ToggleTTBEncodingOperation.Response r = operation.get();
-            boolean switchedToTTB = r.isUseNativeEncoding();
-            if (!switchedToTTB) {
-                throw new RuntimeException("RiakNode '" + remoteAddress + ":" + port + "' failed to switch to use Native(TTB) encoding");
-            }
-
-            logger.warn("Channel '{}' was switched to use Native encoding: {}", c.hashCode(), c);
-        } catch ( Exception e) {
-            throw new RuntimeException("Can't switch channel to use Native (TTB) encoding", e);
-        }
-        return c;
-=======
->>>>>>> dd4438d6
 
         }
         catch (InterruptedException e)
@@ -906,15 +868,6 @@
 
             if (inProgress.isDone())
             {
-<<<<<<< HEAD
-                inProgressMap.remove(channel);
-
-                // TODO: REALLY DIRTY HACK to prevent channel from being returned back to the pool
-                // as a result of successful response on preventive toggling TTB usage
-                if (response.getCode() != RiakMessageCodes.MSG_ToggleEncodingResp) {
-                    returnConnection(channel); // return permit
-                }
-=======
                 try
                 {
                     inProgressMap.remove(channel);
@@ -924,7 +877,6 @@
                 {
                     inProgress.setComplete();
                 }
->>>>>>> dd4438d6
             }
         }
     }
@@ -1358,7 +1310,6 @@
         private int idleTimeout = DEFAULT_IDLE_TIMEOUT;
         private int connectionTimeout = DEFAULT_CONNECTION_TIMEOUT;
         private HealthCheckFactory healthCheckFactory = DEFAULT_HEALTHCHECK_FACTORY;
-        private boolean useTTB = true;
         private Bootstrap bootstrap;
         private ScheduledExecutorService executor;
         private boolean blockOnMaxConnections;
@@ -1605,12 +1556,6 @@
             return this;
         }
 
-        public Builder useTTB()
-        {
-            this.useTTB = true;
-            return this;
-        }
-
         /**
          * Builds a RiakNode.
          * If a Netty {@code Bootstrap} and/or a {@code ScheduledExecutorService} has not been provided they
