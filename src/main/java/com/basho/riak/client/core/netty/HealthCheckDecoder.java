/*
 * Copyright 2014 Brian Roach <roach at basho dot com>.
 *
 * Licensed under the Apache License, Version 2.0 (the "License");
 * you may not use this file except in compliance with the License.
 * You may obtain a copy of the License at
 *
 *      http://www.apache.org/licenses/LICENSE-2.0
 *
 * Unless required by applicable law or agreed to in writing, software
 * distributed under the License is distributed on an "AS IS" BASIS,
 * WITHOUT WARRANTIES OR CONDITIONS OF ANY KIND, either express or implied.
 * See the License for the specific language governing permissions and
 * limitations under the License.
 */

package com.basho.riak.client.core.netty;

import com.basho.riak.client.core.FutureOperation;
import com.basho.riak.client.core.RiakFuture;
import com.basho.riak.client.core.RiakFutureListener;
import com.basho.riak.client.core.RiakMessage;
import com.basho.riak.protobuf.RiakMessageCodes;
import com.basho.riak.protobuf.RiakPB;
import com.google.protobuf.InvalidProtocolBufferException;
import io.netty.buffer.ByteBuf;
import io.netty.channel.ChannelFuture;
import io.netty.channel.ChannelHandlerContext;
import io.netty.handler.codec.ByteToMessageDecoder;
import java.io.IOException;
import java.util.List;
import java.util.concurrent.CountDownLatch;
import java.util.concurrent.ExecutionException;
import java.util.concurrent.TimeUnit;
import java.util.concurrent.TimeoutException;
import org.slf4j.Logger;
import org.slf4j.LoggerFactory;

/**
 *
 * @author Brian Roach <roach at basho dot com>
 */
public abstract class HealthCheckDecoder extends ByteToMessageDecoder
{
    private final Logger logger = LoggerFactory.getLogger(HealthCheckDecoder.class);
    private final HealthCheckFuture future = new HealthCheckFuture();

    protected abstract FutureOperation<?,?,?> buildOperation();

    @Override
    protected void decode(ChannelHandlerContext chc, ByteBuf in, List<Object> list) throws Exception
    {
        // Make sure we have 4 bytes
        if (in.readableBytes() >= 4)
        {
            in.markReaderIndex();
            int length = in.readInt();

            // See if we have the full frame.
            if (in.readableBytes() < length)
            {
                in.resetReaderIndex();
            }
            else
            {
                byte code = in.readByte();
                byte[] protobuf = new byte[length - 1];
                in.readBytes(protobuf);

                chc.channel().pipeline().remove(this);
                if (code == RiakMessageCodes.MSG_ErrorResp)
                {
                    logger.debug("Received MSG_ErrorResp reply to healthcheck");
                    future.setException((riakErrorToException(protobuf)));
                }
                else
                {
                    logger.debug("Healthcheck op successful; returned code {}", code);
                    future.setMessage(new RiakMessage(code,protobuf));
                }
            }
        }
    }

    private void init(ChannelHandlerContext ctx) throws InterruptedException
    {
        ChannelFuture writeAndFlush = ctx.channel().writeAndFlush(buildOperation().channelMessage());
    }

    @Override
    public void handlerAdded(ChannelHandlerContext ctx) throws Exception
    {
        logger.debug("HealthCheckDecoder Handler Added");
        if (ctx.channel().isActive())
        {
            init(ctx);
        }
        else
        {
            future.setException(new IOException("HealthCheckDecoder added to inactive channel"));
        }
    }

    @Override
    public void channelActive(final ChannelHandlerContext ctx) throws Exception
    {
        logger.debug("HealthCheckDecoder Channel Active");
        init(ctx);
    }

    @Override
    public void channelInactive(ChannelHandlerContext ctx) throws Exception
    {
        logger.debug("Healthcheck channel went inactive");
        future.setException(new IOException("Channel closed while performing health check op."));
        ctx.fireChannelInactive();
    }

    @Override
    public void exceptionCaught(ChannelHandlerContext ctx, Throwable cause)
            throws Exception
    {
        future.setException(new IOException("Exception in channel while performing health check op.", cause));
    }

<<<<<<< HEAD
    public RiakFuture<RiakMessage, Void> getFuture() {
=======
    public RiakFuture<RiakMessage, Void> getFuture()
    {
>>>>>>> f0c2815f
        return future;
    }

    private RiakResponseException riakErrorToException(byte[] protobuf)
    {
        try
        {
            RiakPB.RpbErrorResp error = RiakPB.RpbErrorResp.parseFrom(protobuf);
            return new RiakResponseException(error.getErrcode(), error.getErrmsg().toStringUtf8());
        }
        catch (InvalidProtocolBufferException ex)
        {
            return null;
        }
    }

    public static class HealthCheckFuture implements RiakFuture<RiakMessage, Void>
    {
        private final CountDownLatch latch = new CountDownLatch(1);
        private volatile Throwable exception;
        private volatile RiakMessage message;

        @Override
        public boolean cancel(boolean mayInterruptIfRunning)
        {
            return false;
        }

        @Override
        public boolean isCancelled()
        {
            return false;
        }

        @Override
        public boolean isDone()
        {
            return latch.getCount() != 1;
        }

        @Override
        public RiakMessage get() throws InterruptedException, ExecutionException
        {
            latch.await();

            if (exception != null)
            {
                throw new ExecutionException(exception);
            }
            else
            {
                return message;
            }
        }

        @Override
        public RiakMessage get(long timeout, TimeUnit unit) throws InterruptedException, ExecutionException, TimeoutException
        {
            boolean succeed = latch.await(timeout, unit);
            if (!succeed)
            {
                throw new TimeoutException();
            }
            else if (exception != null)
            {
                throw new ExecutionException(exception);
            }
            else
            {
                return message;
            }
        }

        public void setException(Throwable e)
        {
            exception = e;
            latch.countDown();
        }

        public void setMessage(RiakMessage m)
        {
            message = m;
            latch.countDown();
        }

        @Override
        public void await() throws InterruptedException
        {
            latch.await();
        }

        @Override
        public boolean await(long timeout, TimeUnit unit) throws InterruptedException
        {
            return latch.await(timeout, unit);
        }

        @Override
        public RiakMessage getNow()
        {
            return message;
        }

        @Override
        public boolean isSuccess()
        {
            return isDone() && exception == null;
        }

        @Override
        public Throwable cause()
        {
            return exception;
        }

        @Override
        public Void getQueryInfo()
        {
            return null;
        }

        @Override
        public void addListener(RiakFutureListener<RiakMessage, Void> listener)
        {
            throw new UnsupportedOperationException("Not supported yet."); //To change body of generated methods, choose Tools | Templates.
        }

        @Override
        public void removeListener(RiakFutureListener<RiakMessage, Void> listener)
        {
            throw new UnsupportedOperationException("Not supported yet."); //To change body of generated methods, choose Tools | Templates.
        }
<<<<<<< HEAD

=======
>>>>>>> f0c2815f
    }
}<|MERGE_RESOLUTION|>--- conflicted
+++ resolved
@@ -123,12 +123,8 @@
         future.setException(new IOException("Exception in channel while performing health check op.", cause));
     }
 
-<<<<<<< HEAD
-    public RiakFuture<RiakMessage, Void> getFuture() {
-=======
     public RiakFuture<RiakMessage, Void> getFuture()
     {
->>>>>>> f0c2815f
         return future;
     }
 
@@ -261,9 +257,6 @@
         {
             throw new UnsupportedOperationException("Not supported yet."); //To change body of generated methods, choose Tools | Templates.
         }
-<<<<<<< HEAD
-
-=======
->>>>>>> f0c2815f
+        
     }
 }