/*
 * Copyright 2013 Basho Technologies Inc.
 *
 * Licensed under the Apache License, Version 2.0 (the "License");
 * you may not use this file except in compliance with the License.
 * You may obtain a copy of the License at
 *
 *      http://www.apache.org/licenses/LICENSE-2.0
 *
 * Unless required by applicable law or agreed to in writing, software
 * distributed under the License is distributed on an "AS IS" BASIS,
 * WITHOUT WARRANTIES OR CONDITIONS OF ANY KIND, either express or implied.
 * See the License for the specific language governing permissions and
 * limitations under the License.
 */
package com.basho.riak.client.core.operations;

import com.basho.riak.client.core.FutureOperation;
import com.basho.riak.client.core.RiakMessage;
import com.basho.riak.client.core.query.Namespace;
import com.basho.riak.client.core.util.BinaryValue;
import com.basho.riak.protobuf.RiakMessageCodes;
import com.basho.riak.protobuf.RiakKvPB;
import com.basho.riak.protobuf.RiakPB.RpbPair;
import com.google.protobuf.ByteString;
import com.google.protobuf.InvalidProtocolBufferException;
import org.slf4j.Logger;
import org.slf4j.LoggerFactory;

import java.util.ArrayList;
import java.util.List;

/**
 *
 * @author Brian Roach <roach at basho dot com>
 * @author Alex Moore <amoore at basho dot com>
 * @since 2.0
 */
public class SecondaryIndexQueryOperation extends FutureOperation<SecondaryIndexQueryOperation.Response, Object, SecondaryIndexQueryOperation.Query>
{
    private final static Logger logger = LoggerFactory.getLogger(SecondaryIndexQueryOperation.class);
    private final RiakKvPB.RpbIndexReq pbReq;
    private final Query query;

    private SecondaryIndexQueryOperation(Builder builder)
    {
        // Yo dawg, we don't ever not want to use streaming.
        builder.pbReqBuilder.setStream(true);
        this.query = builder.query;
        this.pbReq = builder.pbReqBuilder.build();
    }

    @Override
    protected SecondaryIndexQueryOperation.Response convert(List<Object> rawResponse)
    {
        SecondaryIndexQueryOperation.Response.Builder responseBuilder =
            new SecondaryIndexQueryOperation.Response.Builder();
<<<<<<< HEAD
        
        for (Object o : rawResponse)
=======

        for (RiakKvPB.RpbIndexResp pbEntry : rawResponse)
>>>>>>> c380d0cf
        {
            if (o instanceof RiakKvPB.RpbIndexBodyResp)
            {
                assert pbReq.getReturnBody();
                final RiakKvPB.RpbIndexBodyResp bodyResp = (RiakKvPB.RpbIndexBodyResp)o;
                convertBodies(responseBuilder, bodyResp);

                if (bodyResp.hasContinuation())
                {
                    responseBuilder.withContinuation(BinaryValue.unsafeCreate(bodyResp.getContinuation().toByteArray()));
                }
                continue;
            }

            final RiakKvPB.RpbIndexResp pbEntry = (RiakKvPB.RpbIndexResp) o;

            /**
             * The 2i API is inconsistent on the Riak side. If it's not
             * a range query, return_terms is ignored it only returns the
             * list of object keys and you have to have
             * preserved the index key if you want to return it to the user
             * with the results.
             *
             * Also, the $key index queries just ignore return_terms altogether.
             */

            if (pbReq.getReturnTerms() && !query.indexName.toString().equalsIgnoreCase("$key"))
            {
<<<<<<< HEAD
                convertTerms(responseBuilder, pbEntry);
=======
                if (pbReq.hasRangeMin())
                {
                    for (RpbPair pair : pbEntry.getResultsList())
                    {
                        responseBuilder.addEntry(new Response.Entry(BinaryValue.unsafeCreate(pair.getKey().toByteArray()),
                                                             BinaryValue.unsafeCreate(pair.getValue().toByteArray())));
                    }
                }
                else
                {
                    for (ByteString objKey : pbEntry.getKeysList())
                    {
                        responseBuilder.addEntry(new Response.Entry(BinaryValue.unsafeCreate(pbReq.getKey().toByteArray()),
                                                             BinaryValue.unsafeCreate(objKey.toByteArray())));
                    }
                }
>>>>>>> c380d0cf
            }
            else
            {
                convertKeys(responseBuilder, pbEntry);
            }

            if (pbEntry.hasContinuation())
            {
                responseBuilder.withContinuation(BinaryValue.unsafeCreate(pbEntry.getContinuation().toByteArray()));
            }
        }
        return responseBuilder.build();
    }

    private static void convertKeys(SecondaryIndexQueryOperation.Response.Builder builder, RiakKvPB.RpbIndexResp pbEntry){
        /**
         * If return_terms wasn't specified only the object keys are returned
         */
        for (ByteString objKey : pbEntry.getKeysList())
        {
            builder.addEntry(new Response.Entry(BinaryValue.unsafeCreate(objKey.toByteArray())));
        }
    }

    private static void convertBodies(SecondaryIndexQueryOperation.Response.Builder builder, RiakKvPB.RpbIndexBodyResp resp)
    {
        for (RiakKvPB.RpbIndexObject io: resp.getObjectsList())
        {
            final FetchOperation.Response fr = FetchOperation.convert(io.getObject());
            builder.addEntry(new Response.Entry(BinaryValue.unsafeCreate(io.getKey().toByteArray()), fr));
        }
    }

    private void convertTerms(SecondaryIndexQueryOperation.Response.Builder builder, RiakKvPB.RpbIndexResp pbEntry){
        if (pbReq.hasRangeMin())
        {
            for (RpbPair pair : pbEntry.getResultsList())
            {
                builder.addEntry(new Response.Entry(BinaryValue.unsafeCreate(pair.getKey().toByteArray()),
                        BinaryValue.unsafeCreate(pair.getValue().toByteArray())));
            }
        }
        else
        {
            for (ByteString objKey : pbEntry.getKeysList())
            {
                builder.addEntry(new Response.Entry(BinaryValue.unsafeCreate(pbReq.getKey().toByteArray()),
                        BinaryValue.unsafeCreate(objKey.toByteArray())));
            }
        }
    }

    @Override
    protected RiakMessage createChannelMessage()
    {
        return new RiakMessage(RiakMessageCodes.MSG_IndexReq, pbReq.toByteArray());
    }

    @Override
    protected Object decode(RiakMessage rawMessage)
    {
        try
        {
<<<<<<< HEAD
            if (rawMessage.getCode() == RiakMessageCodes.MSG_IndexResp)
            {
                return RiakKvPB.RpbIndexResp.parseFrom(rawMessage.getData());
            }
            else if (rawMessage.getCode() == RiakMessageCodes.MSG_IndexBodyResp)
            {
                return RiakKvPB.RpbIndexBodyResp.parseFrom(rawMessage.getData());
            }
            throw new IllegalArgumentException("Invalid message received: Wrong response; expected "
                    + RiakMessageCodes.MSG_IndexResp + " or " + RiakMessageCodes.MSG_IndexBodyResp
                    + " received " + rawMessage.getCode());
=======
            Operations.checkPBMessageType(rawMessage, RiakMessageCodes.MSG_IndexResp);
            return RiakKvPB.RpbIndexResp.parseFrom(rawMessage.getData());
>>>>>>> c380d0cf
        }
        catch (InvalidProtocolBufferException e)
        {
            throw new IllegalArgumentException("Invalid message received", e);
        }
    }

    @Override
    protected boolean done(Object msg)
    {
        if (msg instanceof RiakKvPB.RpbIndexResp)
        {
            return ((RiakKvPB.RpbIndexResp)msg).getDone();
        }
        else if (msg instanceof RiakKvPB.RpbIndexBodyResp)
        {
            return ((RiakKvPB.RpbIndexBodyResp)msg).getDone();
        }

        throw new IllegalStateException("Unsupported response message type");
    }

    @Override
    public Query getQueryInfo()
    {
        return query;
    }


    /**
     * Builder that constructs a QueryOperation.
     */
    public static class Builder
    {
        private final RiakKvPB.RpbIndexReq.Builder pbReqBuilder = RiakKvPB.RpbIndexReq.newBuilder();
        private final Query query;

        /**
         * Constructs a builder for a QueryOperation.
         * The index name must be the complete name with the _int or _bin suffix.
         * @param query A 2i query.
         */
        public Builder(Query query)
        {
            if (query == null)
            {
                throw new IllegalArgumentException("Query cannot be null.");
            }

            /**
             * Options 'returnBody' and 'returnKeyAndIndex' are contradictory because them both use the same field
             * to store the results
             */
            if (query.returnBody && query.returnKeyAndIndex) {
                throw new IllegalArgumentException("Contradictory query options: returnBody and returnKeyAndIndex");
            }

            this.query = query;

            pbReqBuilder.setBucket(ByteString.copyFrom(query.namespace.getBucketName().unsafeGetValue()))
                        .setType(ByteString.copyFrom(query.namespace.getBucketType().unsafeGetValue()))
                        .setIndex(ByteString.copyFrom(query.indexName.unsafeGetValue()))
<<<<<<< HEAD
                        .setReturnTerms(query.returnKeyAndIndex)
                        .setReturnBody(query.returnBody);
            
=======
                        .setReturnTerms(query.returnKeyAndIndex);

>>>>>>> c380d0cf
            if (query.indexKey != null)
            {
                pbReqBuilder.setKey(ByteString.copyFrom(query.indexKey.unsafeGetValue()))
                            .setQtype(RiakKvPB.RpbIndexReq.IndexQueryType.eq);
            }
            else if(query.getRangeStart() != null)
            {
                pbReqBuilder.setRangeMin(ByteString.copyFrom(query.rangeStart.unsafeGetValue()))
                            .setRangeMax(ByteString.copyFrom(query.rangeEnd.unsafeGetValue()))
                            .setQtype(RiakKvPB.RpbIndexReq.IndexQueryType.range);
            }
            else
            {
                // Full Bucket Read
                assert query.coverageContext != null;

                pbReqBuilder.setCoverContext(ByteString.copyFrom(query.coverageContext))
                    .setKey(ByteString.EMPTY)
                    .setIndex(ByteString.copyFromUtf8("$bucket"))
                    .clearReturnTerms()
                    .setQtype(RiakKvPB.RpbIndexReq.IndexQueryType.eq);
            }

            if (query.maxResults != null)
            {
                pbReqBuilder.setMaxResults(query.maxResults);
            }

            if (query.continuation != null)
            {
                pbReqBuilder.setContinuation(ByteString.copyFrom(query.continuation.unsafeGetValue()));
            }

            if (query.paginationSort != null)
            {
                pbReqBuilder.setPaginationSort(query.paginationSort);
            }

            if (query.termFilter != null)
            {
                pbReqBuilder.setTermRegex(ByteString.copyFrom(query.termFilter.unsafeGetValue()));
            }

            if (query.timeout != null)
            {
                pbReqBuilder.setTimeout(query.timeout);
            }

            if (query.coverageContext != null)
            {
                pbReqBuilder.setCoverContext(ByteString.copyFrom(query.coverageContext));
            }
        }

        /**
         * Construct a new QueryOperation.
         * @return a QueryOperation
         */
        public SecondaryIndexQueryOperation build()
        {
            return new SecondaryIndexQueryOperation(this);
        }
    }

    public static class Query
    {
        private final Namespace namespace;
        private final BinaryValue indexName;
        private final BinaryValue indexKey;
        private final BinaryValue rangeStart;
        private final BinaryValue rangeEnd;
        private final boolean returnKeyAndIndex;
        private final Integer maxResults;
        private final BinaryValue continuation;
        private final Boolean paginationSort;
        private final BinaryValue termFilter;
        private final Integer timeout;
<<<<<<< HEAD
        private final byte[] coverageContext;
        private final boolean returnBody;
=======
>>>>>>> c380d0cf

        private Query(Builder builder)
        {
            this.indexName = builder.indexName;
            this.indexKey = builder.indexKey;
            this.rangeStart = builder.rangeStart;
            this.rangeEnd = builder.rangeEnd;
            this.returnKeyAndIndex = builder.returnKeyAndIndex;
            this.maxResults = builder.maxResults;
            this.continuation = builder.continuation;
            this.paginationSort = builder.paginationSort;
            this.termFilter = builder.termFilter;
            this.namespace = builder.namespace;
            this.timeout = builder.timeout;
            this.coverageContext = builder.coverageContext;
            this.returnBody = builder.returnBody;
        }

        /**
         * Return the location for the Query.
         * @return the location.
         */
        public Namespace getNamespace()
        {
            return namespace;
        }

        /**
         * @return the indexName
         */
        public BinaryValue getIndexName()
        {
            return indexName;
        }

        /**
         * @return the indexKey
         */
        public BinaryValue getIndexKey()
        {
            return indexKey;
        }

        /**
         * @return the rangeStart
         */
        public BinaryValue getRangeStart()
        {
            return rangeStart;
        }

        /**
         * @return the rangeEnd
         */
        public BinaryValue getRangeEnd()
        {
            return rangeEnd;
        }

        /**
         * @return the returnKeyAndIndex
         */
        public boolean isReturnKeyAndIndex()
        {
            return returnKeyAndIndex;
        }

        /**
         * @return the maxResults
         */
        public int getMaxResults()
        {
            return maxResults;
        }

        /**
         * @return the continuation
         */
        public BinaryValue getContinuation()
        {
            return continuation;
        }

        /**
         * @return the paginationSort
         */
        public boolean isPaginationSort()
        {
            return paginationSort;
        }

        /**
         * @return the termFilter
         */
        public BinaryValue getTermFilter()
        {
            return termFilter;
        }

        /**
         * @return the timeout value, or null if not set.
         */
        public Integer getTimeout()
        {
            return timeout;
        }

<<<<<<< HEAD
        /**
         * @return the cover context value, or null if not set.
         */
        public byte[] getCoverageContext() {
            return coverageContext;
        }

        /**
         * @return the returnBody
         */
        public boolean isReturnBody() {
            return returnBody;
        }
=======
>>>>>>> c380d0cf

        public static class Builder
        {
            private final Namespace namespace;
            private final BinaryValue indexName;
            private BinaryValue indexKey;
            private BinaryValue rangeStart;
            private BinaryValue rangeEnd;
            private boolean returnKeyAndIndex;
            private Integer maxResults;
            private BinaryValue continuation;
            private Boolean paginationSort;
            private BinaryValue termFilter;
            private Integer timeout;
<<<<<<< HEAD
            private byte[] coverageContext;
            private boolean returnBody;
            
=======

>>>>>>> c380d0cf
            /**
            * Constructs a builder for a (2i) Query.
            * The index name must be the complete name with the _int or _bin suffix.
            * @param namespace the namespace for this Query
            * @param indexName the name of the index (including suffix).
            */
            public Builder(Namespace namespace, BinaryValue indexName)
            {
                if (namespace == null)
                {
                    throw new IllegalArgumentException("Namespace cannot be null");
                }
                else if (null == indexName || indexName.length() == 0)
                {
                    throw new IllegalArgumentException("Index name cannot be null or zero length");
                }
                this.indexName = indexName;
                this.namespace = namespace;
            }

            /**
            * Set a single secondary index key to use for query.
            * If querying a _int index the bytes must be the UTF-8 text
            * representation of an integer (Yes, really).
            * @param key the secondary index key.
            * @return a reference to this object.
            */
           public Builder withIndexKey(BinaryValue key)
           {
               this.indexKey = key;
               return this;
           }

           /**
            * Set the start value for a range query.
            * If querying a _int index the bytes must be the UTF-8 text
            * representation of an integer (Yes, really).
            * @param startingIndex the starting index for a range query.
            * @return a reference to this object.
            */
           public Builder withRangeStart(BinaryValue startingIndex)
           {
               this.rangeStart = startingIndex;
               return this;
           }

           /**
            * Set the ending value for a range query.
            * If querying a _int index the bytes must be the UTF-8 text
            * representation of an integer (Yes, really).
            * @param endIndex the ending index for a range query.
            * @return a reference to this object.
            */
           public Builder withRangeEnd(BinaryValue endIndex)
           {
               this.rangeEnd = endIndex;
               return this;
           }

           /**
            * Set whether to return the index keys with the Riak object keys.
            * Setting this to true will return both the index key and the Riak
            * object's key. The default is false (only to return the Riak object keys).
            * @param returnBoth true to return both index and object keys, false to return only object keys.
            * @return a reference to this object.
            */
           public Builder withReturnKeyAndIndex(boolean returnBoth)
           {
               this.returnKeyAndIndex = returnBoth;
               return this;
           }

           /**
            * Set the maximum number of results returned by the query.
            * @param maxResults the number of results.
            * @return a reference to this object.
            */
           public Builder withMaxResults(int maxResults)
           {
               this.maxResults = maxResults;
               return this;
           }

           /**
            * Set the continuation for this query.
            * @param continuation the continuation.
            * @return a reference to this object.
            */
           public Builder withContinuation(BinaryValue continuation)
           {
               this.continuation = continuation;
               return this;
           }

           /**
            * Set whether to sort the results of a non-paginated 2i query.
            * <p>
            * Setting this to true will sort the results in Riak before returning them.
            * </p>
            * <p>
            * Note that this is not recommended for queries that could return a large
            * result set; the overhead in Riak is substantial.
            * </p>
            *
            * @param orderByKey true to sort the results, false to return as-is.
            * @return a reference to this object.
            */
           public Builder withPaginationSort(boolean orderByKey)
           {
               this.paginationSort = orderByKey;
               return this;
           }

           /**
            * Set the regex to filter result terms by for this query.
            * @param filter the regex to filter terms by.
            * @return a reference to this object.
            */
           public Builder withRegexTermFilter(BinaryValue filter)
           {
               this.termFilter = filter;
               return this;
           }

           /**
            * Set the timeout for the query.
            * <p>
            * Sets the server-side timeout value for this query.
            * </p>
            * @param timeout
            * @return a reference to this object.
            */
           public Builder withTimeout(int timeout)
           {
               this.timeout = timeout;
               return this;
           }

<<<<<<< HEAD
           /**
            * Set the coverage context for the query
            * @param coverageContext
            * @return a reference to this object.
            */
           public Builder withCoverageContext(byte[] coverageContext) {
               this.coverageContext = coverageContext;
               return this;
           }

            public Builder withReturnBody(boolean returnBody) {
                this.returnBody = returnBody;
                return this;
            }

=======
>>>>>>> c380d0cf
           public Query build()
            {
                // sanity checks
                if ( rangeStart == null && rangeEnd == null && indexKey == null && coverageContext == null)
                {
                    throw new IllegalArgumentException("An index key or range or coverageContext must be supplied");
                }
                else if ( (rangeStart != null && rangeEnd == null) ||
                     (rangeEnd != null && rangeStart == null ) )
                {
                    throw new IllegalArgumentException("When specifying ranges both start and end must be Set");
                }
                else if (rangeStart != null && indexKey != null)
                {
                    throw new IllegalArgumentException("Cannot specify single index key and range");
                }
                else if (maxResults != null && (paginationSort != null && !paginationSort))
                {
                    throw new IllegalArgumentException("Cannot set paginationSort=false while setting maxResults");
                }
                else if (termFilter != null && indexName.toStringUtf8().endsWith("_int"))
                {
                    throw new IllegalArgumentException("Cannot use term regular expression in integer query");
                }

                return new Query(this);
            }
        }
    }

    public static class Response
    {
        private final BinaryValue continuation;
        private final List<Response.Entry> entryList;

        private Response(Builder builder)
        {
            this.continuation = builder.continuation;
            this.entryList = builder.entryList;
        }

        public boolean hasContinuation()
        {
            return continuation != null;
        }

        public BinaryValue getContinuation()
        {
            return continuation;
        }

        public List<Response.Entry> getEntryList()
        {
            return entryList;
        }

        public static class Entry
        {
            private final BinaryValue indexKey;
            private final BinaryValue objectKey;
            private final FetchOperation.Response fetchResponse;

            Entry(BinaryValue objectKey, FetchOperation.Response fr)
            {
                this(null, objectKey, fr);
            }

            Entry(BinaryValue objectKey)
            {
                this(null, objectKey);
            }

            Entry(BinaryValue indexKey, BinaryValue objectKey)
            {
                this(indexKey, objectKey, null);
            }

            Entry(BinaryValue indexKey, BinaryValue objectKey, FetchOperation.Response fr){
                this.indexKey = indexKey;
                this.objectKey = objectKey;
                this.fetchResponse = fr;
            }

            public boolean hasIndexKey()
            {
                return indexKey != null;
            }

            public BinaryValue getIndexKey()
            {
                return indexKey;
            }

            public BinaryValue getObjectKey()
            {
                return objectKey;
            }

            public boolean hasBody()
            {
                return fetchResponse != null;
            }

            public FetchOperation.Response getBody()
            {
                return fetchResponse;
            }
        }

        static class Builder
        {
            private BinaryValue continuation;
            private List<Response.Entry> entryList =
                new ArrayList<Response.Entry>();

            Builder withContinuation(BinaryValue continuation)
            {
                this.continuation = continuation;
                return this;
            }

            Builder addEntry(Response.Entry entry)
            {
                entryList.add(entry);
                return this;
            }

            Response build()
            {
                return new Response(this);
            }
        }

    }

}<|MERGE_RESOLUTION|>--- conflicted
+++ resolved
@@ -55,13 +55,8 @@
     {
         SecondaryIndexQueryOperation.Response.Builder responseBuilder =
             new SecondaryIndexQueryOperation.Response.Builder();
-<<<<<<< HEAD
-        
+
         for (Object o : rawResponse)
-=======
-
-        for (RiakKvPB.RpbIndexResp pbEntry : rawResponse)
->>>>>>> c380d0cf
         {
             if (o instanceof RiakKvPB.RpbIndexBodyResp)
             {
@@ -90,26 +85,7 @@
 
             if (pbReq.getReturnTerms() && !query.indexName.toString().equalsIgnoreCase("$key"))
             {
-<<<<<<< HEAD
                 convertTerms(responseBuilder, pbEntry);
-=======
-                if (pbReq.hasRangeMin())
-                {
-                    for (RpbPair pair : pbEntry.getResultsList())
-                    {
-                        responseBuilder.addEntry(new Response.Entry(BinaryValue.unsafeCreate(pair.getKey().toByteArray()),
-                                                             BinaryValue.unsafeCreate(pair.getValue().toByteArray())));
-                    }
-                }
-                else
-                {
-                    for (ByteString objKey : pbEntry.getKeysList())
-                    {
-                        responseBuilder.addEntry(new Response.Entry(BinaryValue.unsafeCreate(pbReq.getKey().toByteArray()),
-                                                             BinaryValue.unsafeCreate(objKey.toByteArray())));
-                    }
-                }
->>>>>>> c380d0cf
             }
             else
             {
@@ -173,7 +149,6 @@
     {
         try
         {
-<<<<<<< HEAD
             if (rawMessage.getCode() == RiakMessageCodes.MSG_IndexResp)
             {
                 return RiakKvPB.RpbIndexResp.parseFrom(rawMessage.getData());
@@ -185,10 +160,6 @@
             throw new IllegalArgumentException("Invalid message received: Wrong response; expected "
                     + RiakMessageCodes.MSG_IndexResp + " or " + RiakMessageCodes.MSG_IndexBodyResp
                     + " received " + rawMessage.getCode());
-=======
-            Operations.checkPBMessageType(rawMessage, RiakMessageCodes.MSG_IndexResp);
-            return RiakKvPB.RpbIndexResp.parseFrom(rawMessage.getData());
->>>>>>> c380d0cf
         }
         catch (InvalidProtocolBufferException e)
         {
@@ -251,14 +222,9 @@
             pbReqBuilder.setBucket(ByteString.copyFrom(query.namespace.getBucketName().unsafeGetValue()))
                         .setType(ByteString.copyFrom(query.namespace.getBucketType().unsafeGetValue()))
                         .setIndex(ByteString.copyFrom(query.indexName.unsafeGetValue()))
-<<<<<<< HEAD
                         .setReturnTerms(query.returnKeyAndIndex)
                         .setReturnBody(query.returnBody);
-            
-=======
-                        .setReturnTerms(query.returnKeyAndIndex);
-
->>>>>>> c380d0cf
+
             if (query.indexKey != null)
             {
                 pbReqBuilder.setKey(ByteString.copyFrom(query.indexKey.unsafeGetValue()))
@@ -336,11 +302,8 @@
         private final Boolean paginationSort;
         private final BinaryValue termFilter;
         private final Integer timeout;
-<<<<<<< HEAD
         private final byte[] coverageContext;
         private final boolean returnBody;
-=======
->>>>>>> c380d0cf
 
         private Query(Builder builder)
         {
@@ -448,10 +411,9 @@
             return timeout;
         }
 
-<<<<<<< HEAD
-        /**
+        
          * @return the cover context value, or null if not set.
-         */
+        
         public byte[] getCoverageContext() {
             return coverageContext;
         }
@@ -462,8 +424,6 @@
         public boolean isReturnBody() {
             return returnBody;
         }
-=======
->>>>>>> c380d0cf
 
         public static class Builder
         {
@@ -478,13 +438,9 @@
             private Boolean paginationSort;
             private BinaryValue termFilter;
             private Integer timeout;
-<<<<<<< HEAD
             private byte[] coverageContext;
             private boolean returnBody;
-            
-=======
-
->>>>>>> c380d0cf
+
             /**
             * Constructs a builder for a (2i) Query.
             * The index name must be the complete name with the _int or _bin suffix.
@@ -623,8 +579,7 @@
                return this;
            }
 
-<<<<<<< HEAD
-           /**
+           
             * Set the coverage context for the query
             * @param coverageContext
             * @return a reference to this object.
@@ -639,8 +594,6 @@
                 return this;
             }
 
-=======
->>>>>>> c380d0cf
            public Query build()
             {
                 // sanity checks
