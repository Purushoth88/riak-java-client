--- conflicted
+++ resolved
@@ -97,50 +97,31 @@
         }
 
         DtUpdateOperation operation = builder.build();
-<<<<<<< HEAD
-        
-        RiakFuture<DtUpdateOperation.Response, Location> future = 
+
+        RiakFuture<DtUpdateOperation.Response, Location> future =
             cluster.execute(operation);
-            
+
         future.await();
-        
+
         if (future.isSuccess())
         {
             DtUpdateOperation.Response crdtResponse = future.get();
-        
-            CrdtElement element = crdtResponse.getCrdtElement();
+
+            RiakDatatype element = crdtResponse.getCrdtElement();
 
             T riakDatatype = null;
             if (element.isMap())
             {
-                riakDatatype = (T) new RiakMap(element.getAsMap());
+              riakDatatype = (T) element.getAsMap();
             }
             else if (element.isSet())
             {
-                riakDatatype = (T) new RiakSet(element.getAsSet());
+              riakDatatype = (T) element.getAsSet();
             }
             else if (element.isCounter())
             {
-                riakDatatype = (T) new RiakCounter(element.getAsCounter());
-            }
-=======
-        DtUpdateOperation.Response crdtResponse = cluster.execute(operation).get();
-        RiakDatatype element = crdtResponse.getCrdtElement();
-
-        T riakDatatype = null;
-        if (element.isMap())
-        {
-            riakDatatype = (T) element.getAsMap();
-        }
-        else if (element.isSet())
-        {
-            riakDatatype = (T) element.getAsSet();
-        }
-        else if (element.isCounter())
-        {
-            riakDatatype = (T) element.getAsCounter();
-        }
->>>>>>> 481a4a77
+              riakDatatype = (T) element.getAsCounter();
+            }
 
             BinaryValue returnedKey = crdtResponse.hasGeneratedKey()
                 ? crdtResponse.getGeneratedKey()
