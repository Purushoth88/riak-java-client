--- conflicted
+++ resolved
@@ -16,20 +16,17 @@
 package com.basho.riak.client.operations.datatypes;
 
 import com.basho.riak.client.query.crdt.ops.MapOp;
+import com.basho.riak.client.query.crdt.types.RiakMap;
 import com.basho.riak.client.util.BinaryValue;
 
 import java.util.HashSet;
 import java.util.Set;
 
-<<<<<<< HEAD
  /*
  * @author Dave Rusek <drusuk at basho dot com>
  * @since 2.0
  */
 public class MapUpdate extends DatatypeUpdate<RiakMap>
-=======
-public class MapUpdate extends DatatypeUpdate
->>>>>>> a7753834
 {
 
     private final Set<MapOp.MapField> adds = new HashSet<MapOp.MapField>();
