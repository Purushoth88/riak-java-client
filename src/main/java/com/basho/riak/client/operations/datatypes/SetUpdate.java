/*
 * Copyright 2013 Basho Technologies Inc
 *
 * Licensed under the Apache License, Version 2.0 (the "License");
 * you may not use this file except in compliance with the License.
 * You may obtain a copy of the License at
 *
 *      http://www.apache.org/licenses/LICENSE-2.0
 *
 * Unless required by applicable law or agreed to in writing, software
 * distributed under the License is distributed on an "AS IS" BASIS,
 * WITHOUT WARRANTIES OR CONDITIONS OF ANY KIND, either express or implied.
 * See the License for the specific language governing permissions and
 * limitations under the License.
 */
package com.basho.riak.client.operations.datatypes;

import com.basho.riak.client.query.crdt.ops.SetOp;
import com.basho.riak.client.util.BinaryValue;

import java.util.HashSet;
import java.util.Set;

<<<<<<< HEAD
 /*
 * @author Dave Rusek <drusuk at basho dot com>
 * @since 2.0
 */
public class SetUpdate extends DatatypeUpdate<RiakSet>
=======
public class SetUpdate extends DatatypeUpdate
>>>>>>> a7753834
{

    private final Set<BinaryValue> adds = new HashSet<BinaryValue>();
    private final Set<BinaryValue> removes = new HashSet<BinaryValue>();

    public SetUpdate()
    {
    }

    public SetUpdate add(byte[] value)
    {
        this.adds.add(BinaryValue.create(value));
        return this;
    }

    public SetUpdate remove(BinaryValue value)
    {
        this.removes.add(value);
        return this;
    }

    public Set<BinaryValue> getAdds()
    {
        return adds;
    }

    public Set<BinaryValue> getRemoves()
    {
        return removes;
    }

    @Override
    public SetOp getOp()
    {
        return new SetOp(adds, removes);
    }
}<|MERGE_RESOLUTION|>--- conflicted
+++ resolved
@@ -16,20 +16,17 @@
 package com.basho.riak.client.operations.datatypes;
 
 import com.basho.riak.client.query.crdt.ops.SetOp;
+import com.basho.riak.client.query.crdt.types.RiakSet;
 import com.basho.riak.client.util.BinaryValue;
 
 import java.util.HashSet;
 import java.util.Set;
 
-<<<<<<< HEAD
  /*
  * @author Dave Rusek <drusuk at basho dot com>
  * @since 2.0
  */
 public class SetUpdate extends DatatypeUpdate<RiakSet>
-=======
-public class SetUpdate extends DatatypeUpdate
->>>>>>> a7753834
 {
 
     private final Set<BinaryValue> adds = new HashSet<BinaryValue>();
