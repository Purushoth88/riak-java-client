package com.basho.riak.client.api.commands.itest;

import com.basho.riak.client.api.RiakClient;
import com.basho.riak.client.api.commands.timeseries.Delete;
import com.basho.riak.client.api.commands.timeseries.Fetch;
import com.basho.riak.client.api.commands.timeseries.Query;
import com.basho.riak.client.api.commands.timeseries.Store;
import com.basho.riak.client.core.RiakFuture;
import com.basho.riak.client.core.netty.RiakResponseException;
import com.basho.riak.client.core.operations.itest.ITestBase;
import com.basho.riak.client.core.query.timeseries.Cell;
import com.basho.riak.client.core.query.timeseries.ColumnDescription;
import com.basho.riak.client.core.query.timeseries.QueryResult;
import com.basho.riak.client.core.query.timeseries.Row;
import com.basho.riak.client.core.util.BinaryValue;
import org.junit.Test;

import java.util.Arrays;
import java.util.List;
import java.util.concurrent.ExecutionException;

import static org.junit.Assert.*;

/**
 * Time Series Commands Integration Tests
 *
 * @author Alex Moore <amoore at basho dot com>
 * @since 2.0.3
 *
 * Schema for the Timeseries table we're using:
 *
 *   CREATE TABLE GeoCheckin
 *   (
 *      geohash     varchar   not null,
 *      user        varchar   not null,
 *      time        timestamp not null,
 *      weather     varchar   not null,
 *      temperature float,
 *      PRIMARY KEY (
 *          (quantum(time, 15, 'm'), user),
 *          time, user
 *      )
 *   )
 */
public class ITestTimeSeries extends ITestBase
{
    final String tableName = "GeoCheckin";

    final long now = 1443796900000l; // "now"
    final long fiveMinsInMS = 5l * 60l * 1000l;
    final long fiveMinsAgo = now - fiveMinsInMS;
    final long tenMinsAgo = fiveMinsAgo - fiveMinsInMS;
    final long fifteenMinsAgo = tenMinsAgo - fiveMinsInMS;
    final long fifteenMinsInFuture = now + (fiveMinsInMS * 3l);

    final List<Row> rows = Arrays.asList(
            new Row(new Cell("hash1"), new Cell("user1"), Cell.newTimestamp(fifteenMinsAgo), new Cell("cloudy"), new Cell(79.0)),
            new Row(new Cell("hash1"), new Cell("user1"), Cell.newTimestamp(fiveMinsAgo), new Cell("sunny"),  new Cell(80.5)),
            new Row(new Cell("hash1"), new Cell("user1"), Cell.newTimestamp(now), new Cell("sunny"),  new Cell(81.0)),

<<<<<<< HEAD
            new Row(new Cell("hash1"), new Cell("user2"), Cell.newTimestamp(fiveMinsAgo), new Cell("cloudy"), null),

            new Row(new Cell("hash1"), new Cell("user3"), Cell.newTimestamp(fifteenMinsAgo), new Cell("w"), new Cell(70d)),
            new Row(new Cell("hash1"), new Cell("user3"), Cell.newTimestamp(fiveMinsAgo), new Cell("w"),  new Cell(70f)),
            new Row(new Cell("hash1"), new Cell("user3"), Cell.newTimestamp(now), new Cell("w"),  Cell.newNumeric("70.0")),

            new Row(new Cell("hash1"), new Cell("user4"), Cell.newTimestamp(fifteenMinsAgo), new Cell("rain"), new Cell(79.0)),
            new Row(new Cell("hash1"), new Cell("user4"), Cell.newTimestamp(fiveMinsAgo), new Cell("wind"),  new Cell(50.5)),
            new Row(new Cell("hash1"), new Cell("user4"), Cell.newTimestamp(now), new Cell("snow"),  new Cell(20.0)));


    //    @Test(expected = IllegalArgumentException.class)
    //    public void ensureWeCatchInvalidParams()
    //    {
    //        final String queryText = "select * from GeoCheckin";
    //
    //        Query.Builder query = new Query.Builder(queryText);
    //        query.addStringParameter(":foo", "123");
    //    }
=======
            new Row(new Cell("hash1"), new Cell("user2"), Cell.newTimestamp(fiveMinsAgo), new Cell("cloudy"), null));
>>>>>>> 7394e10f

//    @BeforeClass
//    public static void BeforeClass()
//    {
//        Assume.assumeTrue(testTimeSeries);
//    }

    @Test
    public void StoringData() throws ExecutionException, InterruptedException
    {
        RiakClient client = new RiakClient(cluster);

        Store store = new Store.Builder(tableName).withRows(rows).build();

        RiakFuture<Void, BinaryValue> execFuture = client.executeAsync(store);

        execFuture.await();
        assertNull(execFuture.cause());
        assertEquals(true, execFuture.isSuccess());
    }

    @Test
    public void QueryingDataNoMatches() throws ExecutionException, InterruptedException
    {
        RiakClient client = new RiakClient(cluster);
        final String queryText = "select * from GeoCheckin Where time > 1 and time < 10 and user ='user1'";
        Query query = new Query.Builder(queryText).build();
        QueryResult queryResult = client.execute(query);
        assertNotNull(queryResult);
        assertEquals(0, queryResult.getColumnDescriptions().size());
        assertEquals(0, queryResult.getRows().size());
    }

    @Test
    public void QueryingDataWithMinimumPredicate() throws ExecutionException, InterruptedException
    {
        RiakClient client = new RiakClient(cluster);

        // Timestamp fields lower bounds are inclusive, upper bounds are exclusive
        // Should only return the 2nd row (one from "5 mins ago")
        // If we added 1 to the "now" time, we would get the third row back too.

        final String queryText = "select * from GeoCheckin " +
                "where user = 'user1' and " +
                "(time > " + tenMinsAgo +" and " +
                "(time < "+ now + ")) ";

        Query query = new Query.Builder(queryText).build();
        QueryResult queryResult = client.execute(query);

        assertEquals(5, queryResult.getColumnDescriptions().size());
        assertEquals(1, queryResult.getRows().size());

        assertRowMatches(rows.get(1), queryResult.getRows().get(0));
    }

    @Test
    public void QueryingDataWithExtraPredicate() throws ExecutionException, InterruptedException
    {
        RiakClient client = new RiakClient(cluster);

        // Timestamp fields lower bounds are inclusive, upper bounds are exclusive
        // Should only return the 2nd row (one from "5 mins ago")
        // If we added 1 to the "now" time, we would get the third row back too.

        final String queryText = "select * from GeoCheckin " +
                "where user = 'user1' and " +
                "geohash = 'hash1' and " +
                "(time > " + tenMinsAgo +" and " +
                "(time < "+ now + ")) ";

        Query query = new Query.Builder(queryText).build();
        QueryResult queryResult = client.execute(query);

        assertEquals(5, queryResult.getColumnDescriptions().size());
        assertEquals(1, queryResult.getRows().size());

        assertRowMatches(rows.get(1), queryResult.getRows().get(0));
    }

    @Test
    public void QueryingDataAcrossManyQuantum() throws ExecutionException, InterruptedException
    {
        RiakClient client = new RiakClient(cluster);

        // Timestamp fields lower bounds are inclusive, upper bounds are exclusive
        // Should return the 2nd & 3rd rows. Query should cover 2 quantums at least.

        final String queryText = "select * from GeoCheckin " +
                "where user = 'user1' and " +
                "time > " + tenMinsAgo +" and " +
                "time < "+ fifteenMinsInFuture + " ";

        Query query = new Query.Builder(queryText).build();
        QueryResult queryResult = client.execute(query);

        assertEquals(5, queryResult.getColumnDescriptions().size());
        assertEquals(2, queryResult.getRows().size());

        assertRowMatches(rows.get(1), queryResult.getRows().get(0));
        assertRowMatches(rows.get(2), queryResult.getRows().get(1));
    }

    @Test
    public void TestThatNullsAreSavedAndFetchedCorrectly() throws ExecutionException, InterruptedException
    {
        RiakClient client = new RiakClient(cluster);

        final String queryText = "select temperature from GeoCheckin " +
                "where user = 'user2' and " +
                "(time > " + (fifteenMinsAgo - 1) +" and " +
                "(time < "+ (now + 1) + ")) ";

        Query query = new Query.Builder(queryText).build();
        QueryResult queryResult = client.execute(query);

        assertEquals(1, queryResult.getColumnDescriptions().size());
        assertEquals(ColumnDescription.ColumnType.DOUBLE, queryResult.getColumnDescriptions().get(0).getType());

        assertEquals(1, queryResult.getRows().size());
        Cell resultCell = queryResult.getRows().get(0).getCells().get(0);

        assertNull(resultCell);
    }

    @Test
    public void TestQueryingInvalidTableNameResultsInError() throws ExecutionException, InterruptedException
    {
        RiakClient client = new RiakClient(cluster);

        final String queryText = "select time from GeoChicken";

        Query query = new Query.Builder(queryText).build();
        RiakFuture<QueryResult, BinaryValue> future = client.executeAsync(query);
        future.await();
        assertFalse(future.isSuccess());
        assertEquals(future.cause().getClass(), RiakResponseException.class);
    }

    @Test
    public void TestStoringDataOutOfOrderResultsInError() throws ExecutionException, InterruptedException
    {
        RiakClient client = new RiakClient(cluster);

        Row row = new Row(Cell.newTimestamp(fifteenMinsAgo), new Cell("hash1"), new Cell("user1"), new Cell("cloudy"), new Cell(79.0));
        Store store = new Store.Builder("GeoChicken").withRow(row).build();

        RiakFuture<Void, BinaryValue> future = client.executeAsync(store);
        future.await();
        assertFalse(future.isSuccess());
        assertEquals(future.cause().getClass(), RiakResponseException.class);
    }

    @Test
    public void TestFetchingSingleRowsWorks() throws ExecutionException, InterruptedException
    {
        RiakClient client = new RiakClient(cluster);

        final List<Cell> keyCells = Arrays.asList(new Cell("hash1"), new Cell("user4"), Cell.newTimestamp(fifteenMinsAgo));
        Fetch fetch = new Fetch.Builder(tableName, keyCells).build();

        QueryResult queryResult = client.execute(fetch);
        assertEquals(1, queryResult.getRows().size());
        Row row = queryResult.getRows().get(0);
        assertEquals("rain", row.getCells().get(4).getUtf8String());
        assertEquals(79.0, row.getCells().get(4).getDouble(), Double.MIN_VALUE);
    }

    @Test
    public void TestDeletingRowRemovesItFromQueries() throws ExecutionException, InterruptedException
    {
        final String queryText = "select * from GeoCheckin " +
                "where user = 'user1' and " +
                "geohash = 'hash1' and " +
                "(time > " + tenMinsAgo +" and " +
                "(time < "+ (now-1)+ ")) ";


        RiakClient client = new RiakClient(cluster);

        // Assert we have a row
        Query query = new Query.Builder(queryText).build();
        QueryResult queryResult = client.execute(query);
        assertEquals(1, queryResult.getRows().size());

        // Delete row
        final List<Cell> keyCells = Arrays.asList(new Cell("hash1"), new Cell("user4"), Cell.newTimestamp(fiveMinsAgo));
        Delete delete = new Delete.Builder(tableName, keyCells).build();

        final RiakFuture<Void, BinaryValue> future = client.executeAsync(delete);

        future.await();
        assertTrue(future.isSuccess());
        assertNull(future.cause());

        // Assert that the row is no longer with us
        Query query2 = new Query.Builder(queryText).build();
        QueryResult queryResult2 = client.execute(query2);
        assertEquals(0, queryResult2.getRows().size());
    }

    private void assertRowMatches(Row expected, Row actual)
    {
        List<Cell> expectedCells = expected.getCells();
        List<Cell> actualCells = actual.getCells();

        assertEquals(expectedCells.get(0).getUtf8String(),  actualCells.get(0).getUtf8String());
        assertEquals(expectedCells.get(1).getUtf8String(),  actualCells.get(1).getUtf8String());
        assertEquals(expectedCells.get(2).getTimestamp(),   actualCells.get(2).getTimestamp());
        assertEquals(expectedCells.get(3).getUtf8String(),  actualCells.get(3).getUtf8String());

        Cell expectedCell4 = expectedCells.get(4);
        Cell actualCell4 = actualCells.get(4);

        if(expectedCell4 == null)
        {
            assertNull(actualCell4);
        }
        else
        {
            assertEquals(Double.toString(expectedCells.get(4).getDouble()), Double.toString(actualCells.get(4).getDouble()));
        }
    }

}<|MERGE_RESOLUTION|>--- conflicted
+++ resolved
@@ -54,33 +54,18 @@
     final long fifteenMinsInFuture = now + (fiveMinsInMS * 3l);
 
     final List<Row> rows = Arrays.asList(
+            // "Normal" Data
             new Row(new Cell("hash1"), new Cell("user1"), Cell.newTimestamp(fifteenMinsAgo), new Cell("cloudy"), new Cell(79.0)),
             new Row(new Cell("hash1"), new Cell("user1"), Cell.newTimestamp(fiveMinsAgo), new Cell("sunny"),  new Cell(80.5)),
             new Row(new Cell("hash1"), new Cell("user1"), Cell.newTimestamp(now), new Cell("sunny"),  new Cell(81.0)),
 
-<<<<<<< HEAD
+            // Null Cell row
             new Row(new Cell("hash1"), new Cell("user2"), Cell.newTimestamp(fiveMinsAgo), new Cell("cloudy"), null),
 
-            new Row(new Cell("hash1"), new Cell("user3"), Cell.newTimestamp(fifteenMinsAgo), new Cell("w"), new Cell(70d)),
-            new Row(new Cell("hash1"), new Cell("user3"), Cell.newTimestamp(fiveMinsAgo), new Cell("w"),  new Cell(70f)),
-            new Row(new Cell("hash1"), new Cell("user3"), Cell.newTimestamp(now), new Cell("w"),  Cell.newNumeric("70.0")),
-
+            // Data for single reads / deletes
             new Row(new Cell("hash1"), new Cell("user4"), Cell.newTimestamp(fifteenMinsAgo), new Cell("rain"), new Cell(79.0)),
             new Row(new Cell("hash1"), new Cell("user4"), Cell.newTimestamp(fiveMinsAgo), new Cell("wind"),  new Cell(50.5)),
             new Row(new Cell("hash1"), new Cell("user4"), Cell.newTimestamp(now), new Cell("snow"),  new Cell(20.0)));
-
-
-    //    @Test(expected = IllegalArgumentException.class)
-    //    public void ensureWeCatchInvalidParams()
-    //    {
-    //        final String queryText = "select * from GeoCheckin";
-    //
-    //        Query.Builder query = new Query.Builder(queryText);
-    //        query.addStringParameter(":foo", "123");
-    //    }
-=======
-            new Row(new Cell("hash1"), new Cell("user2"), Cell.newTimestamp(fiveMinsAgo), new Cell("cloudy"), null));
->>>>>>> 7394e10f
 
 //    @BeforeClass
 //    public static void BeforeClass()
@@ -245,29 +230,23 @@
         QueryResult queryResult = client.execute(fetch);
         assertEquals(1, queryResult.getRows().size());
         Row row = queryResult.getRows().get(0);
-        assertEquals("rain", row.getCells().get(4).getUtf8String());
+        assertEquals("rain", row.getCells().get(3).getUtf8String());
         assertEquals(79.0, row.getCells().get(4).getDouble(), Double.MIN_VALUE);
     }
 
     @Test
     public void TestDeletingRowRemovesItFromQueries() throws ExecutionException, InterruptedException
     {
-        final String queryText = "select * from GeoCheckin " +
-                "where user = 'user1' and " +
-                "geohash = 'hash1' and " +
-                "(time > " + tenMinsAgo +" and " +
-                "(time < "+ (now-1)+ ")) ";
-
+        final List<Cell> keyCells = Arrays.asList(new Cell("hash1"), new Cell("user4"), Cell.newTimestamp(fiveMinsAgo));
 
         RiakClient client = new RiakClient(cluster);
 
         // Assert we have a row
-        Query query = new Query.Builder(queryText).build();
-        QueryResult queryResult = client.execute(query);
+        Fetch fetch = new Fetch.Builder(tableName, keyCells).build();
+        QueryResult queryResult = client.execute(fetch);
         assertEquals(1, queryResult.getRows().size());
 
         // Delete row
-        final List<Cell> keyCells = Arrays.asList(new Cell("hash1"), new Cell("user4"), Cell.newTimestamp(fiveMinsAgo));
         Delete delete = new Delete.Builder(tableName, keyCells).build();
 
         final RiakFuture<Void, BinaryValue> future = client.executeAsync(delete);
@@ -277,8 +256,8 @@
         assertNull(future.cause());
 
         // Assert that the row is no longer with us
-        Query query2 = new Query.Builder(queryText).build();
-        QueryResult queryResult2 = client.execute(query2);
+        Fetch fetch2 = new Fetch.Builder(tableName, keyCells).build();
+        QueryResult queryResult2 = client.execute(fetch2);
         assertEquals(0, queryResult2.getRows().size());
     }
 
