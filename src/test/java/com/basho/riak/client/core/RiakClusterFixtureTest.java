/*
 * Copyright 2013 Basho Technologies Inc
 *
 * Licensed under the Apache License, Version 2.0 (the "License");
 * you may not use this file except in compliance with the License.
 * You may obtain a copy of the License at
 *
 *      http://www.apache.org/licenses/LICENSE-2.0
 *
 * Unless required by applicable law or agreed to in writing, software
 * distributed under the License is distributed on an "AS IS" BASIS,
 * WITHOUT WARRANTIES OR CONDITIONS OF ANY KIND, either express or implied.
 * See the License for the specific language governing permissions and
 * limitations under the License.
 */
package com.basho.riak.client.core;

import com.basho.riak.client.core.fixture.NetworkTestFixture;
import com.basho.riak.client.core.operations.FetchOperation;
import com.basho.riak.client.core.query.Location;
import com.basho.riak.client.core.query.Namespace;
import com.basho.riak.client.core.util.RunUntilFailure;
import org.junit.After;
import org.junit.Before;
import org.junit.Test;
<<<<<<< HEAD
import org.junit.runner.RunWith;
=======
>>>>>>> f0c2815f
import org.slf4j.Logger;
import org.slf4j.LoggerFactory;

import java.io.IOException;
import java.net.UnknownHostException;
import java.util.LinkedList;
import java.util.List;
import java.util.concurrent.ExecutionException;
import java.util.concurrent.TimeUnit;

import static org.junit.Assert.*;

/**
 *
 * @author Brian Roach <roach at basho dot com>
 * @author Alex Moore <amoore at basho dot com>
 */
public class RiakClusterFixtureTest
{
    private final Logger logger = LoggerFactory.getLogger(RiakClusterFixtureTest.class);
    private NetworkTestFixture[] fixtures;

<<<<<<< HEAD

=======
>>>>>>> f0c2815f
    @Before
    public void setUp() throws IOException
    {
        fixtures = new NetworkTestFixture[3];
        for (int i = 0, j = 5000; i < 3; i++, j += 1000)
        {
            fixtures[i] = new NetworkTestFixture(j);
            new Thread(fixtures[i]).start();
        }
    }

    @After
    public void tearDown() throws IOException
    {
        for (NetworkTestFixture fixture : fixtures)
        {
            fixture.shutdown();
        }
    }

    @Test(timeout = 10000)
    public void operationSuccess() throws UnknownHostException, InterruptedException, ExecutionException
    {
<<<<<<< HEAD
        List<RiakNode> list = new LinkedList<RiakNode>();
=======
        List<RiakNode> list = new LinkedList<>();
>>>>>>> f0c2815f

        for (int i = 5000; i < 8000; i += 1000)
        {
            RiakNode.Builder builder = new RiakNode.Builder()
                                        .withMinConnections(10)
                                        .withRemotePort(i + NetworkTestFixture.PB_FULL_WRITE_STAY_OPEN);
            list.add(builder.build());
        }

        RiakCluster cluster = new RiakCluster.Builder(list).build();
        cluster.start();

        Namespace ns = new Namespace(Namespace.DEFAULT_BUCKET_TYPE, "test_bucket");
        Location location = new Location(ns, "test_key2");

        FetchOperation operation =
            new FetchOperation.Builder(location).build();

        cluster.execute(operation);

        try
        {
            FetchOperation.Response response = operation.get();
            assertEquals(response.getObjectList().get(0).getValue().toString(), "This is a value!");
            assertTrue(!response.isNotFound());
        }
        catch (InterruptedException ignored)
        {
<<<<<<< HEAD

=======
>>>>>>> f0c2815f
        }
        finally
        {
            cluster.shutdown();
        }
    }

    @Test(timeout = 10000)
    public void operationFail() throws UnknownHostException, ExecutionException, InterruptedException
    {
<<<<<<< HEAD
        List<RiakNode> list = new LinkedList<RiakNode>();
=======
        List<RiakNode> list = new LinkedList<>();
>>>>>>> f0c2815f

        for (int i = 5000; i < 8000; i += 1000)
        {
            RiakNode.Builder builder = new RiakNode.Builder()
                                        .withMinConnections(10)
                                        .withRemotePort(i + NetworkTestFixture.ACCEPT_THEN_CLOSE);
            list.add(builder.build());
        }

        RiakCluster cluster = new RiakCluster.Builder(list).build();

        cluster.start();

        Namespace ns = new Namespace(Namespace.DEFAULT_BUCKET_TYPE, "test_bucket");
        Location location = new Location(ns, "test_key2");

        FetchOperation operation =
            new FetchOperation.Builder(location)
                    .build();

        cluster.execute(operation);

        try
        {
            operation.await();
            assertFalse(operation.isSuccess());
            assertNotNull(operation.cause());
        }
        finally
        {
            cluster.shutdown();
        }
    }

    @Test(timeout = 10000)
    public void testStateListener() throws UnknownHostException, InterruptedException, ExecutionException
    {
<<<<<<< HEAD
        List<RiakNode> list = new LinkedList<RiakNode>();
=======
        List<RiakNode> list = new LinkedList<>();
>>>>>>> f0c2815f

        for (int i = 5000; i < 8000; i += 1000)
        {
            RiakNode.Builder builder = new RiakNode.Builder()
                                        .withMinConnections(10)
                                        .withRemotePort(i + NetworkTestFixture.PB_FULL_WRITE_STAY_OPEN);
            list.add(builder.build());
        }

        RiakCluster cluster = new RiakCluster.Builder(list).build();

        StateListener listener = new StateListener();
        cluster.registerNodeStateListener(listener);

        cluster.start();

        // Yeah, yeah, fragile ... whatever
        Thread.sleep(3000);

        cluster.shutdown().get();

<<<<<<< HEAD

=======
>>>>>>> f0c2815f
        // Upon registering the initial node state of each node should be sent.
        assertEquals(3, listener.stateCreated);
        // All three nodes should go through all three states and notify.
        assertEquals(3, listener.stateRunning);
        assertEquals(3, listener.stateShuttingDown);
        assertEquals(3, listener.stateShutdown);
    }

    @Test(timeout = 10000)
    public void testOperationQueue() throws Exception
    {
        List<RiakNode> list = new LinkedList<>();

        RiakNode.Builder goodNodeBuilder = new RiakNode.Builder()
                .withMinConnections(1)
                .withMaxConnections(1)
                .withRemotePort(5000 + NetworkTestFixture.PB_FULL_WRITE_STAY_OPEN);
        RiakNode goodNode = goodNodeBuilder.build();

<<<<<<< HEAD
        logger.debug("Starting cluster...");
=======
        logger.debug("testOperationQueue - Starting cluster...");
>>>>>>> f0c2815f
        // Pass in 0 nodes, cause a queue backup.
        RiakCluster cluster = new RiakCluster.Builder(list).withOperationQueueMaxDepth(2).build();

        cluster.start();

<<<<<<< HEAD
        logger.debug("Cluster started");
=======
        logger.debug("testOperationQueue - Cluster started");
>>>>>>> f0c2815f

        Namespace ns = new Namespace(Namespace.DEFAULT_BUCKET_TYPE, "test_bucket");
        Location location = new Location(ns, "test_key2");
        FetchOperation.Builder opBuilder = new FetchOperation.Builder(location);

        FetchOperation operation1 = opBuilder.build();
        FetchOperation operation2 = opBuilder.build();
        FetchOperation operation3 = opBuilder.build();
        FetchOperation operation4 = opBuilder.build();

<<<<<<< HEAD
        logger.debug("Executing Operations");
=======
        logger.debug("testOperationQueue - Executing 1st Operation");
>>>>>>> f0c2815f
        RiakFuture<FetchOperation.Response, Location> future1 = cluster.execute(operation1);
        logger.debug("testOperationQueue - Executing 2nd Operation");
        RiakFuture<FetchOperation.Response, Location> future2 = cluster.execute(operation2);
        logger.debug("testOperationQueue - Executing 3rd Operation");
        RiakFuture<FetchOperation.Response, Location> future3 = cluster.execute(operation3);

        try
        {
<<<<<<< HEAD
            logger.debug("Waiting on 3rd Operation");
=======
            logger.debug("testOperationQueue - Waiting on 3rd Operation");
>>>>>>> f0c2815f
            // Verify that the third operation was rejected
            assertTrue(operation3.await(5, TimeUnit.SECONDS));

            assertFalse(operation3.isSuccess());

            Throwable cause = operation3.cause();
            assertNotNull(cause);

<<<<<<< HEAD
            logger.debug("Adding Node to Cluster");
            // Add a node to start processing the queue backlog
            cluster.addNode(goodNode);
            logger.debug("Waiting on 1st Operation");
=======
            logger.debug("testOperationQueue - Adding Node to Cluster");
            // Add a node to start processing the queue backlog
            cluster.addNode(goodNode);
            logger.debug("testOperationQueue - Waiting on 1st Operation");
>>>>>>> f0c2815f

            assertTrue(future1.await(1, TimeUnit.SECONDS));

            // Process the first queue item
            assertGoodResponse(future1.get());

<<<<<<< HEAD
            logger.debug("Executing 4th Operation");
            // Add another to fill it back up
            RiakFuture<FetchOperation.Response, Location> future4 = cluster.execute(operation4);

            logger.debug("Waiting on 2nd Operation");
=======
            logger.debug("testOperationQueue - Executing 4th Operation");
            // Add another to fill it back up
            RiakFuture<FetchOperation.Response, Location> future4 = cluster.execute(operation4);

            logger.debug("testOperationQueue - Waiting on 2nd Operation");
>>>>>>> f0c2815f
            // Get next item in Queue
            assertTrue(future2.await(1, TimeUnit.SECONDS));

            assertGoodResponse(future2.get());

<<<<<<< HEAD
            logger.debug("Waiting on 4th Operation");
=======
            logger.debug("testOperationQueue - Waiting on 4th Operation");
>>>>>>> f0c2815f
            // Get last item in Queue
            assertTrue(future4.await(1, TimeUnit.SECONDS));

            assertGoodResponse(future4.get());
        }
        finally
        {
<<<<<<< HEAD
            logger.debug("Shutting Down Cluster");
            cluster.shutdown();
            logger.debug("Cluster Shut Down");
=======
            logger.debug("testOperationQueue - Shutting Down Cluster");
            cluster.shutdown();
            logger.debug("testOperationQueue - Cluster Shut Down");
>>>>>>> f0c2815f
        }
    }

    private void assertGoodResponse(FetchOperation.Response response)
            throws InterruptedException, ExecutionException
    {
        assertEquals(response.getObjectList().get(0).getValue().toString(), "This is a value!");
        assertFalse(response.isNotFound());
    }

    public static class StateListener implements NodeStateListener
    {
        public int stateCreated;
        public int stateRunning;
        public int stateShuttingDown;
        public int stateShutdown;

        @Override
        public void nodeStateChanged(RiakNode node, RiakNode.State state)
        {
            switch (state)
            {
                case CREATED:
                    stateCreated++;
                    break;
                case RUNNING:
                    stateRunning++;
                    break;
                case SHUTTING_DOWN:
                    stateShuttingDown++;
                    break;
                case SHUTDOWN:
                    stateShutdown++;
                    break;
                default:
                    break;
            }
        }
    }
}<|MERGE_RESOLUTION|>--- conflicted
+++ resolved
@@ -19,14 +19,9 @@
 import com.basho.riak.client.core.operations.FetchOperation;
 import com.basho.riak.client.core.query.Location;
 import com.basho.riak.client.core.query.Namespace;
-import com.basho.riak.client.core.util.RunUntilFailure;
 import org.junit.After;
 import org.junit.Before;
 import org.junit.Test;
-<<<<<<< HEAD
-import org.junit.runner.RunWith;
-=======
->>>>>>> f0c2815f
 import org.slf4j.Logger;
 import org.slf4j.LoggerFactory;
 
@@ -49,10 +44,6 @@
     private final Logger logger = LoggerFactory.getLogger(RiakClusterFixtureTest.class);
     private NetworkTestFixture[] fixtures;
 
-<<<<<<< HEAD
-
-=======
->>>>>>> f0c2815f
     @Before
     public void setUp() throws IOException
     {
@@ -76,11 +67,7 @@
     @Test(timeout = 10000)
     public void operationSuccess() throws UnknownHostException, InterruptedException, ExecutionException
     {
-<<<<<<< HEAD
-        List<RiakNode> list = new LinkedList<RiakNode>();
-=======
-        List<RiakNode> list = new LinkedList<>();
->>>>>>> f0c2815f
+        List<RiakNode> list = new LinkedList<>();
 
         for (int i = 5000; i < 8000; i += 1000)
         {
@@ -109,10 +96,6 @@
         }
         catch (InterruptedException ignored)
         {
-<<<<<<< HEAD
-
-=======
->>>>>>> f0c2815f
         }
         finally
         {
@@ -123,11 +106,7 @@
     @Test(timeout = 10000)
     public void operationFail() throws UnknownHostException, ExecutionException, InterruptedException
     {
-<<<<<<< HEAD
-        List<RiakNode> list = new LinkedList<RiakNode>();
-=======
-        List<RiakNode> list = new LinkedList<>();
->>>>>>> f0c2815f
+        List<RiakNode> list = new LinkedList<>();
 
         for (int i = 5000; i < 8000; i += 1000)
         {
@@ -165,11 +144,7 @@
     @Test(timeout = 10000)
     public void testStateListener() throws UnknownHostException, InterruptedException, ExecutionException
     {
-<<<<<<< HEAD
-        List<RiakNode> list = new LinkedList<RiakNode>();
-=======
-        List<RiakNode> list = new LinkedList<>();
->>>>>>> f0c2815f
+        List<RiakNode> list = new LinkedList<>();
 
         for (int i = 5000; i < 8000; i += 1000)
         {
@@ -191,10 +166,6 @@
 
         cluster.shutdown().get();
 
-<<<<<<< HEAD
-
-=======
->>>>>>> f0c2815f
         // Upon registering the initial node state of each node should be sent.
         assertEquals(3, listener.stateCreated);
         // All three nodes should go through all three states and notify.
@@ -214,21 +185,13 @@
                 .withRemotePort(5000 + NetworkTestFixture.PB_FULL_WRITE_STAY_OPEN);
         RiakNode goodNode = goodNodeBuilder.build();
 
-<<<<<<< HEAD
-        logger.debug("Starting cluster...");
-=======
         logger.debug("testOperationQueue - Starting cluster...");
->>>>>>> f0c2815f
         // Pass in 0 nodes, cause a queue backup.
         RiakCluster cluster = new RiakCluster.Builder(list).withOperationQueueMaxDepth(2).build();
 
         cluster.start();
 
-<<<<<<< HEAD
-        logger.debug("Cluster started");
-=======
         logger.debug("testOperationQueue - Cluster started");
->>>>>>> f0c2815f
 
         Namespace ns = new Namespace(Namespace.DEFAULT_BUCKET_TYPE, "test_bucket");
         Location location = new Location(ns, "test_key2");
@@ -239,11 +202,7 @@
         FetchOperation operation3 = opBuilder.build();
         FetchOperation operation4 = opBuilder.build();
 
-<<<<<<< HEAD
-        logger.debug("Executing Operations");
-=======
         logger.debug("testOperationQueue - Executing 1st Operation");
->>>>>>> f0c2815f
         RiakFuture<FetchOperation.Response, Location> future1 = cluster.execute(operation1);
         logger.debug("testOperationQueue - Executing 2nd Operation");
         RiakFuture<FetchOperation.Response, Location> future2 = cluster.execute(operation2);
@@ -252,11 +211,7 @@
 
         try
         {
-<<<<<<< HEAD
-            logger.debug("Waiting on 3rd Operation");
-=======
             logger.debug("testOperationQueue - Waiting on 3rd Operation");
->>>>>>> f0c2815f
             // Verify that the third operation was rejected
             assertTrue(operation3.await(5, TimeUnit.SECONDS));
 
@@ -265,46 +220,27 @@
             Throwable cause = operation3.cause();
             assertNotNull(cause);
 
-<<<<<<< HEAD
-            logger.debug("Adding Node to Cluster");
-            // Add a node to start processing the queue backlog
-            cluster.addNode(goodNode);
-            logger.debug("Waiting on 1st Operation");
-=======
             logger.debug("testOperationQueue - Adding Node to Cluster");
             // Add a node to start processing the queue backlog
             cluster.addNode(goodNode);
             logger.debug("testOperationQueue - Waiting on 1st Operation");
->>>>>>> f0c2815f
 
             assertTrue(future1.await(1, TimeUnit.SECONDS));
 
             // Process the first queue item
             assertGoodResponse(future1.get());
 
-<<<<<<< HEAD
-            logger.debug("Executing 4th Operation");
-            // Add another to fill it back up
-            RiakFuture<FetchOperation.Response, Location> future4 = cluster.execute(operation4);
-
-            logger.debug("Waiting on 2nd Operation");
-=======
             logger.debug("testOperationQueue - Executing 4th Operation");
             // Add another to fill it back up
             RiakFuture<FetchOperation.Response, Location> future4 = cluster.execute(operation4);
 
             logger.debug("testOperationQueue - Waiting on 2nd Operation");
->>>>>>> f0c2815f
             // Get next item in Queue
             assertTrue(future2.await(1, TimeUnit.SECONDS));
 
             assertGoodResponse(future2.get());
 
-<<<<<<< HEAD
-            logger.debug("Waiting on 4th Operation");
-=======
             logger.debug("testOperationQueue - Waiting on 4th Operation");
->>>>>>> f0c2815f
             // Get last item in Queue
             assertTrue(future4.await(1, TimeUnit.SECONDS));
 
@@ -312,15 +248,9 @@
         }
         finally
         {
-<<<<<<< HEAD
-            logger.debug("Shutting Down Cluster");
-            cluster.shutdown();
-            logger.debug("Cluster Shut Down");
-=======
             logger.debug("testOperationQueue - Shutting Down Cluster");
             cluster.shutdown();
             logger.debug("testOperationQueue - Cluster Shut Down");
->>>>>>> f0c2815f
         }
     }
 
