--- conflicted
+++ resolved
@@ -204,31 +204,8 @@
         
         boolean accepted = node.execute(operation);
             FetchOperation.Response response = operation.get();
-        }
-    
-<<<<<<< HEAD
-    @Test(expected=ExecutionException.class)
-    public void operationTimesOut() throws IOException, InterruptedException, ExecutionException
-    {
-        NetworkTestFixture nonRunningFixture = new NetworkTestFixture(8000);
-        RiakNode node = 
-            new RiakNode.Builder()
-                        .withRemoteAddress("127.0.0.1")
-                        .withRemotePort(8000 + NetworkTestFixture.ACCEPT_THEN_CLOSE)
-                        .build();
-        node.start();
-        FetchOperation operation = 
-            new FetchOperation.Builder(BinaryValue.unsafeCreate("test_bucket".getBytes()), 
-                                            BinaryValue.unsafeCreate("test_key2".getBytes()))
-                    .build();
-
-        
-        boolean accepted = node.execute(operation);
-        FetchOperation.Response response = operation.get();
-    }
-    
-=======
->>>>>>> 385481ea
+    }
+
     @Test
     public void nodeChangesStateOnPoolState() throws UnknownHostException, IOException, InterruptedException
     {
