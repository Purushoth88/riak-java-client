--- conflicted
+++ resolved
@@ -20,12 +20,9 @@
 import com.basho.riak.client.core.StreamingRiakFuture;
 import com.basho.riak.client.core.operations.ListKeysOperation;
 import com.basho.riak.client.core.operations.StoreOperation;
-<<<<<<< HEAD
 import static com.basho.riak.client.core.operations.itest.ITestBase.bucketName;
 
 import com.basho.riak.client.core.operations.StreamingListKeysOperation;
-=======
->>>>>>> c380d0cf
 import com.basho.riak.client.core.query.Location;
 import com.basho.riak.client.core.query.Namespace;
 import com.basho.riak.client.core.query.RiakObject;
@@ -129,16 +126,13 @@
         testLargeKeyList(bucketType.toString());
     }
 
-<<<<<<< HEAD
     @Test
     public void testLargeKeyListTestTypeStreaming() throws InterruptedException, ExecutionException
     {
         assumeTrue(testBucketType);
         testLargeKeyListStreaming(bucketType.toString());
     }
-    
-=======
->>>>>>> c380d0cf
+
     private void testLargeKeyList(String bucketType) throws InterruptedException, ExecutionException
     {
         final String baseKey = "my_key";
