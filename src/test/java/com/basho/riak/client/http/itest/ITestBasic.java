/*
 * This file is provided to you under the Apache License, Version 2.0 (the
 * "License"); you may not use this file except in compliance with the License.
 * You may obtain a copy of the License at
 *
 * http://www.apache.org/licenses/LICENSE-2.0
 *
 * Unless required by applicable law or agreed to in writing, software
 * distributed under the License is distributed on an "AS IS" BASIS, WITHOUT
 * WARRANTIES OR CONDITIONS OF ANY KIND, either express or implied. See the
 * License for the specific language governing permissions and limitations under
 * the License.
 */
package com.basho.riak.client.http.itest;

import static com.basho.riak.client.util.CharsetUtils.*;
import static com.basho.riak.client.http.Hosts.RIAK_URL;
import static com.basho.riak.client.http.itest.Utils.*;
import static org.junit.Assert.*;

import java.io.IOException;
import java.util.Set;
import java.util.UUID;

import org.junit.After;
import org.junit.Before;
import org.junit.Test;

import com.basho.riak.client.AllTests;
import com.basho.riak.client.http.RiakBucketInfo;
import com.basho.riak.client.http.RiakClient;
import com.basho.riak.client.http.RiakLink;
import com.basho.riak.client.http.RiakObject;
import com.basho.riak.client.http.plain.PlainClient;
import com.basho.riak.client.http.plain.RiakIOException;
import com.basho.riak.client.http.plain.RiakResponseException;
import com.basho.riak.client.http.request.RequestMeta;
<<<<<<< HEAD
import com.basho.riak.client.http.response.*;
=======
import com.basho.riak.client.http.response.FetchResponse;
import com.basho.riak.client.http.response.HttpResponse;
import com.basho.riak.client.http.response.ListBucketsResponse;
import com.basho.riak.client.http.response.StoreResponse;
>>>>>>> bb9b6687
import com.basho.riak.client.http.util.Constants;
import com.basho.riak.client.raw.http.HTTPClientAdapter;

/**
 * Basic exercises such as store, fetch, and modify objects for the Riak client.
 * Assumes Riak is reachable at {@link com.basho.riak.client.http.Hosts#RIAK_URL }.
 * @see com.basho.riak.client.http.Hosts#RIAK_URL
 */
public class ITestBasic {

    private String bucketName;

    @Before public void setUp() throws IOException {
        this.bucketName = this.getClass().getName();
    }

    @After public void tearDown() throws Exception {
        RiakBucketInfo bucketInfo = new RiakBucketInfo();
        bucketInfo.setAllowMult(false);
        bucketInfo.setNVal(3);
        new RiakClient(RIAK_URL).setBucketSchema(bucketName, bucketInfo);
        AllTests.emptyBucket(bucketName, new HTTPClientAdapter(new RiakClient(RIAK_URL)));
    }

    @Test public void ping() {
        final RiakClient c = new RiakClient(RIAK_URL);
        HttpResponse response = c.ping();
        assertSuccess(response);
    }

    @Test public void store_fetch_modify() {
        final RiakClient c = new RiakClient(RIAK_URL);
        final String VALUE1 = "value1";
        final String VALUE2 = "value2";
        final RiakLink LINK = new RiakLink("bucket", "key", "tag");
        final String USERMETA_KEY = "usermeta";
        final String USERMETA_VALUE = "value";
        final String BUCKET = bucketName;
        final String KEY = UUID.randomUUID().toString();

        // Set bucket schema to return siblings
        RiakBucketInfo bucketInfo = new RiakBucketInfo();
        bucketInfo.setAllowMult(true);
        bucketInfo.setNVal(3);
        assertSuccess(c.setBucketSchema(BUCKET, bucketInfo));

        // Make sure object doesn't exist
        assertSuccess(c.delete(BUCKET, KEY, WRITE_3_REPLICAS()));

        FetchResponse fetchresp = c.fetch(BUCKET, KEY);
        assertEquals(404, fetchresp.getStatusCode());

        // Store a new object
        RiakObject o = new RiakObject(BUCKET, KEY, utf8StringToBytes(VALUE1));
        StoreResponse storeresp = c.store(o, WRITE_3_REPLICAS());
        assertSuccess(storeresp);

        // Retrieve it back
        fetchresp = c.fetch(BUCKET, KEY);
        assertSuccess(fetchresp);
        assertTrue(fetchresp.hasObject());
        assertEquals(VALUE1, fetchresp.getObject().getValue());
        assertFalse(fetchresp.getObject().hasLinks());
        assertFalse(fetchresp.getObject().hasUsermeta());

        // Modify and store it
        o = fetchresp.getObject();
        o.setValue(VALUE2);
        o.addLink(LINK);
        o.addUsermetaItem(USERMETA_KEY, USERMETA_VALUE);
        storeresp = c.store(o, WRITE_3_REPLICAS());
        assertSuccess(storeresp);

        // Validate modification happened
        fetchresp = c.fetch(BUCKET, KEY);
        assertSuccess(fetchresp);
        assertTrue(fetchresp.hasObject());
        assertFalse(fetchresp.hasSiblings());
        assertEquals(VALUE2, fetchresp.getObject().getValue());
        assertEquals(1, fetchresp.getObject().numLinks());
        assertTrue(fetchresp.getObject().hasLink(LINK));
        assertEquals(USERMETA_VALUE, fetchresp.getObject().getUsermetaItem(USERMETA_KEY));
    }

    @Test public void deleteQuorumIsApplied() {
        final RiakClient c = new RiakClient(RIAK_URL);

        final String key = UUID.randomUUID().toString();
        final byte[] value = utf8StringToBytes("value");

        RiakBucketInfo bucketInfo = new RiakBucketInfo();
        bucketInfo.setNVal(3);

        c.setBucketSchema(bucketName, bucketInfo);
        RiakObject o = new RiakObject(bucketName, key, value);

        final RequestMeta rm = WRITE_3_REPLICAS();

        StoreResponse storeresp = c.store(o, rm);
        assertSuccess(storeresp);

        HttpResponse deleteResponse = c.delete(bucketName, key, RequestMeta.deleteParams(4));

        assertEquals(400, deleteResponse.getStatusCode());
        assertTrue("Unexpected error message", deleteResponse.getBodyAsString().contains("Specified w/dw/pw values invalid for bucket n value of 3"));
    }

    @Test public void fetchNonExistant() {
        final RiakClient c = new RiakClient(RIAK_URL);
        final String KEY = UUID.randomUUID().toString();

        FetchResponse fetchresp = c.fetch(bucketName, KEY);
        assertEquals(404, fetchresp.getStatusCode());
        assertNull(fetchresp.getObject());
    }

    @Test public void fetchNonExistant_plainClient() throws RiakIOException, RiakResponseException {
        final RiakClient c = new RiakClient(RIAK_URL);
        PlainClient client = new PlainClient(c);
        final String KEY = UUID.randomUUID().toString();

        RiakObject o = client.fetch(bucketName, KEY);
        assertNull(o);
    }

    @Test public void fetchWithRGreaterN() throws RiakIOException, RiakResponseException {
        final RiakClient c = new RiakClient(RIAK_URL);
        final String bucket = UUID.randomUUID().toString();
        final String key = UUID.randomUUID().toString();
        final byte[] value = utf8StringToBytes("value");
        
        RiakBucketInfo bucketInfo = new RiakBucketInfo();
        bucketInfo.setNVal(3);

        c.setBucketSchema(bucket, bucketInfo);
        RiakObject o = new RiakObject(bucket, key, value);

        final RequestMeta rm = WRITE_3_REPLICAS();

        StoreResponse storeresp = c.store(o, rm);
        assertSuccess(storeresp);
        
        try {
            c.fetch(bucket, key, REQUIRE_7_REPLICAS());
            fail("Expected RiakResponseRuntimeException when R > N");
        } catch (RiakResponseRuntimeException re) {
            // ignore this because it means the test passed!
        }
    }
    
    @Test public void storeWithReturnBody() {
        final RiakClient c = new RiakClient(RIAK_URL);
        final String key = UUID.randomUUID().toString();
        final byte[] value = utf8StringToBytes("value");

        RiakObject o = new RiakObject(bucketName, key, value);
        StoreResponse storeresp = c.store(o, WRITE_3_REPLICAS());
        assertSuccess(storeresp);

        assertTrue(storeresp.hasObject());
        assertArrayEquals(value, storeresp.getObject().getValueAsBytes());
        assertFalse(storeresp.hasSiblings());
        assertEquals(0, storeresp.getSiblings().size());
    }

    @Test public void storeWithReturnBodyAndSiblings() throws InterruptedException {
        final RiakClient c = new RiakClient(RIAK_URL);

        final String key = UUID.randomUUID().toString();
        final byte[] value = utf8StringToBytes("value");
        final byte[] newValue = utf8StringToBytes("new_value");

        RiakBucketInfo bucketInfo = new RiakBucketInfo();
        bucketInfo.setAllowMult(true);

        c.setBucketSchema(bucketName, bucketInfo);
        Thread.sleep(1000);
        // allow the bucket properties to propagate around the ring

        RiakObject o = new RiakObject(bucketName, key, value);

        final RequestMeta rm = WRITE_3_REPLICAS().setHeader(Constants.QP_RETURN_BODY, "true");

        StoreResponse storeresp = c.store(o, rm);
        assertSuccess(storeresp);

        o = new RiakObject(bucketName, key, newValue);
        storeresp = c.store(o, rm);

        assertSuccess(storeresp);
        assertTrue(storeresp.hasObject());
        assertTrue(storeresp.hasSiblings());
    }

    @Test public void listBuckets() throws Exception {
        // we can't know about all the *other* buckets in riak
        // so create a couple and check that they are included in the response
        final RiakClient c = new RiakClient(RIAK_URL);

        final String bucket1 = UUID.randomUUID().toString();
        final String bucket2 = UUID.randomUUID().toString();
        final String key = UUID.randomUUID().toString();

        RiakObject o1 = new RiakObject(bucket1, key);
        StoreResponse storeresp = c.store(o1, WRITE_3_REPLICAS());
        assertSuccess(storeresp);

        RiakObject o2 = new RiakObject(bucket2, key);
        storeresp = c.store(o2, WRITE_3_REPLICAS());
        assertSuccess(storeresp);

        ListBucketsResponse resp = c.listBuckets();

        Set<String> buckets = resp.getBuckets();

        assertTrue(buckets.contains(bucket1));
        assertTrue(buckets.contains(bucket2));

        AllTests.emptyBucket(bucket1, new HTTPClientAdapter(c));
        AllTests.emptyBucket(bucket2, new HTTPClientAdapter(c));
    }

    @Test public void fetch_meta_with_siblings() throws Exception {
        final RiakClient c1 = new RiakClient(RIAK_URL);
        final RiakClient c2 = new RiakClient(RIAK_URL);
        final String key = UUID.randomUUID().toString();

        RiakBucketInfo bucketInfo = new RiakBucketInfo();
        bucketInfo.setAllowMult(true);
        assertSuccess(c1.setBucketSchema(bucketName, bucketInfo));
        // allow the bucket properties to propagate around the ring
        Thread.sleep(1000);

        c1.store(new RiakObject(c1, bucketName, key, "v".getBytes()));

        final FetchResponse fm1 = c1.fetchMeta(bucketName, key);

        assertTrue(fm1.hasObject());
        assertNull(fm1.getObject().getValue());
        assertFalse(fm1.hasSiblings());

        final FetchResponse fr = c1.fetch(bucketName, key);

        RiakObject ro = fr.getObject();

        RiakObject ro2 = new RiakObject(c2, bucketName, key);
        ro2.copyData(ro);
        ro2.setValue("v2".getBytes());

        c1.store(ro);
        c2.store(ro2);

        FetchResponse fm2 = c1.fetchMeta(bucketName, key);
        // since there are siblings fetchMeta will do a full fetch to get them
        assertTrue(fm2.hasSiblings());
        assertTrue(fm2.hasObject());
        assertNotNull(fm2.getObject().getValue());
    }
}<|MERGE_RESOLUTION|>--- conflicted
+++ resolved
@@ -35,14 +35,11 @@
 import com.basho.riak.client.http.plain.RiakIOException;
 import com.basho.riak.client.http.plain.RiakResponseException;
 import com.basho.riak.client.http.request.RequestMeta;
-<<<<<<< HEAD
-import com.basho.riak.client.http.response.*;
-=======
 import com.basho.riak.client.http.response.FetchResponse;
 import com.basho.riak.client.http.response.HttpResponse;
 import com.basho.riak.client.http.response.ListBucketsResponse;
+import com.basho.riak.client.http.response.RiakResponseRuntimeException;
 import com.basho.riak.client.http.response.StoreResponse;
->>>>>>> bb9b6687
 import com.basho.riak.client.http.util.Constants;
 import com.basho.riak.client.raw.http.HTTPClientAdapter;
 
@@ -170,29 +167,28 @@
 
     @Test public void fetchWithRGreaterN() throws RiakIOException, RiakResponseException {
         final RiakClient c = new RiakClient(RIAK_URL);
-        final String bucket = UUID.randomUUID().toString();
         final String key = UUID.randomUUID().toString();
         final byte[] value = utf8StringToBytes("value");
-        
+
         RiakBucketInfo bucketInfo = new RiakBucketInfo();
         bucketInfo.setNVal(3);
 
-        c.setBucketSchema(bucket, bucketInfo);
-        RiakObject o = new RiakObject(bucket, key, value);
+        c.setBucketSchema(bucketName, bucketInfo);
+        RiakObject o = new RiakObject(bucketName, key, value);
 
         final RequestMeta rm = WRITE_3_REPLICAS();
 
         StoreResponse storeresp = c.store(o, rm);
         assertSuccess(storeresp);
-        
+
         try {
-            c.fetch(bucket, key, REQUIRE_7_REPLICAS());
+            c.fetch(bucketName, key, REQUIRE_7_REPLICAS());
             fail("Expected RiakResponseRuntimeException when R > N");
         } catch (RiakResponseRuntimeException re) {
             // ignore this because it means the test passed!
         }
     }
-    
+
     @Test public void storeWithReturnBody() {
         final RiakClient c = new RiakClient(RIAK_URL);
         final String key = UUID.randomUUID().toString();
